--- conflicted
+++ resolved
@@ -7847,7 +7847,6 @@
     assert result[1] == "Added Will!"
 
 
-<<<<<<< HEAD
 async def test_pregel_loop_refcount():
     gc.collect()
     try:
@@ -7884,7 +7883,8 @@
             )
     finally:
         gc.enable()
-=======
+
+
 @pytest.mark.parametrize("checkpointer_name", REGULAR_CHECKPOINTERS_ASYNC)
 async def test_bulk_state_updates(checkpointer_name: str) -> None:
     async with awith_checkpointer(checkpointer_name) as checkpointer:
@@ -8170,5 +8170,4 @@
             )
         ]
 
-        assert new_history == history
->>>>>>> e3062585
+        assert new_history == history