import json
import operator
import re
import time
import warnings
from collections import Counter
from concurrent.futures import ThreadPoolExecutor
from contextlib import contextmanager
from random import randrange
from typing import (
    Annotated,
    Any,
    Dict,
    Generator,
    Iterator,
    List,
    Literal,
    Optional,
    Sequence,
    Tuple,
    TypedDict,
    Union,
    cast,
    get_type_hints,
)

import httpx
import pytest
from langchain_core.runnables import (
    RunnableConfig,
    RunnableLambda,
    RunnableMap,
    RunnablePassthrough,
    RunnablePick,
)
from langsmith import traceable
from pydantic import BaseModel
from pytest_mock import MockerFixture
from syrupy import SnapshotAssertion

from langgraph.channels.base import BaseChannel
from langgraph.channels.binop import BinaryOperatorAggregate
from langgraph.channels.context import Context
from langgraph.channels.ephemeral_value import EphemeralValue
from langgraph.channels.last_value import LastValue
from langgraph.channels.topic import Topic
from langgraph.channels.untracked_value import UntrackedValue
from langgraph.checkpoint.base import (
    BaseCheckpointSaver,
    Checkpoint,
    CheckpointMetadata,
    CheckpointTuple,
)
from langgraph.checkpoint.memory import MemorySaver
from langgraph.constants import ERROR, Interrupt, Send
from langgraph.errors import InvalidUpdateError, NodeInterrupt
from langgraph.graph import END, Graph
from langgraph.graph.graph import START
from langgraph.graph.message import MessageGraph, add_messages
from langgraph.graph.state import StateGraph
from langgraph.managed.shared_value import SharedValue
from langgraph.prebuilt.chat_agent_executor import (
    create_tool_calling_executor,
)
from langgraph.prebuilt.tool_node import ToolNode
from langgraph.pregel import (
    Channel,
    GraphRecursionError,
    Pregel,
    StateSnapshot,
)
from langgraph.pregel.retry import RetryPolicy
from langgraph.pregel.types import PregelTask
from langgraph.store.memory import MemoryStore
from tests.any_str import AnyDict, AnyStr, AnyVersion, UnsortedSequence
from tests.conftest import ALL_CHECKPOINTERS_SYNC, SHOULD_CHECK_SNAPSHOTS
from tests.fake_tracer import FakeTracer
from tests.memory_assert import MemorySaverAssertCheckpointMetadata
from tests.messages import _AnyIdAIMessage, _AnyIdHumanMessage, _AnyIdToolMessage


# define these objects to avoid importing langchain_core.agents
# and therefore avoid relying on core Pydantic version
class AgentAction(BaseModel):
    tool: str
    tool_input: Union[str, dict]
    log: str
    type: Literal["AgentAction"] = "AgentAction"

    model_config = {
        "json_schema_extra": {
            "description": (
                """Represents a request to execute an action by an agent.

The action consists of the name of the tool to execute and the input to pass
to the tool. The log is used to pass along extra information about the action."""
            )
        }
    }


class AgentFinish(BaseModel):
    """Final return value of an ActionAgent.

    Agents return an AgentFinish when they have reached a stopping condition.
    """

    return_values: dict
    log: str
    type: Literal["AgentFinish"] = "AgentFinish"
    model_config = {
        "json_schema_extra": {
            "description": (
                """Final return value of an ActionAgent.

Agents return an AgentFinish when they have reached a stopping condition."""
            )
        }
    }


def test_graph_validation() -> None:
    def logic(inp: str) -> str:
        return ""

    workflow = Graph()
    workflow.add_node("agent", logic)
    workflow.set_entry_point("agent")
    workflow.set_finish_point("agent")
    assert workflow.compile(), "valid graph"

    # Accept a dead-end
    workflow = Graph()
    workflow.add_node("agent", logic)
    workflow.set_entry_point("agent")
    workflow.compile()

    workflow = Graph()
    workflow.add_node("agent", logic)
    workflow.set_finish_point("agent")
    with pytest.raises(ValueError, match="not reachable"):
        workflow.compile()

    workflow = Graph()
    workflow.add_node("agent", logic)
    workflow.add_node("tools", logic)
    workflow.set_entry_point("agent")
    workflow.add_conditional_edges("agent", logic, {"continue": "tools", "exit": END})
    workflow.add_edge("tools", "agent")
    assert workflow.compile(), "valid graph"

    workflow = Graph()
    workflow.add_node("agent", logic)
    workflow.add_node("tools", logic)
    workflow.set_entry_point("tools")
    workflow.add_conditional_edges("agent", logic, {"continue": "tools", "exit": END})
    workflow.add_edge("tools", "agent")
    assert workflow.compile(), "valid graph"

    workflow = Graph()
    workflow.set_entry_point("tools")
    workflow.add_conditional_edges("agent", logic, {"continue": "tools", "exit": END})
    workflow.add_edge("tools", "agent")
    workflow.add_node("agent", logic)
    workflow.add_node("tools", logic)
    assert workflow.compile(), "valid graph"

    workflow = Graph()
    workflow.set_entry_point("tools")
    workflow.add_conditional_edges(
        "agent", logic, {"continue": "tools", "exit": END, "hmm": "extra"}
    )
    workflow.add_edge("tools", "agent")
    workflow.add_node("agent", logic)
    workflow.add_node("tools", logic)
    with pytest.raises(ValueError, match="unknown"):  # extra is not defined
        workflow.compile()

    workflow = Graph()
    workflow.set_entry_point("agent")
    workflow.add_conditional_edges("agent", logic, {"continue": "tools", "exit": END})
    workflow.add_edge("tools", "extra")
    workflow.add_node("agent", logic)
    workflow.add_node("tools", logic)
    with pytest.raises(ValueError, match="unknown"):  # extra is not defined
        workflow.compile()

    workflow = Graph()
    workflow.add_node("agent", logic)
    workflow.add_node("tools", logic)
    workflow.add_node("extra", logic)
    workflow.set_entry_point("agent")
    workflow.add_conditional_edges("agent", logic, {"continue": "tools", "exit": END})
    workflow.add_edge("tools", "agent")
    with pytest.raises(
        ValueError, match="Node `extra` is not reachable"
    ):  # extra is not reachable
        workflow.compile()

    workflow = Graph()
    workflow.add_node("agent", logic)
    workflow.add_node("tools", logic)
    workflow.add_node("extra", logic)
    workflow.set_entry_point("agent")
    workflow.add_conditional_edges("agent", logic)
    workflow.add_edge("tools", "agent")
    # Accept, even though extra is dead-end
    workflow.compile()

    class State(TypedDict):
        hello: str

    def node_a(state: State) -> State:
        # typo
        return {"hell": "world"}

    builder = StateGraph(State)
    builder.add_node("a", node_a)
    builder.set_entry_point("a")
    builder.set_finish_point("a")
    graph = builder.compile()
    with pytest.raises(InvalidUpdateError):
        graph.invoke({"hello": "there"})

    graph = StateGraph(State)
    graph.add_node("start", lambda x: x)
    graph.add_edge("__start__", "start")
    graph.add_edge("unknown", "start")
    graph.add_edge("start", "__end__")
    with pytest.raises(ValueError, match="Found edge starting at unknown node "):
        graph.compile()

    def bad_reducer(a): ...

    class BadReducerState(TypedDict):
        hello: Annotated[str, bad_reducer]

    with pytest.raises(ValueError, match="Invalid reducer"):
        StateGraph(BadReducerState)

    def node_b(state: State) -> State:
        return {"hello": "world"}

    builder = StateGraph(State)
    builder.add_node("a", node_b)
    builder.add_node("b", node_b)
    builder.add_node("c", node_b)
    builder.set_entry_point("a")
    builder.add_edge("a", "b")
    builder.add_edge("a", "c")
    graph = builder.compile()

    with pytest.raises(InvalidUpdateError, match="At key 'hello'"):
        graph.invoke({"hello": "there"})


def test_checkpoint_errors() -> None:
    class FaultyGetCheckpointer(MemorySaver):
        def get_tuple(self, config: RunnableConfig) -> Optional[CheckpointTuple]:
            raise ValueError("Faulty get_tuple")

    class FaultyPutCheckpointer(MemorySaver):
        def put(
            self,
            config: RunnableConfig,
            checkpoint: Checkpoint,
            metadata: CheckpointMetadata,
            new_versions: Optional[dict[str, Union[str, int, float]]] = None,
        ) -> RunnableConfig:
            raise ValueError("Faulty put")

    class FaultyPutWritesCheckpointer(MemorySaver):
        def put_writes(
            self, config: RunnableConfig, writes: List[Tuple[str, Any]], task_id: str
        ) -> RunnableConfig:
            raise ValueError("Faulty put_writes")

    class FaultyVersionCheckpointer(MemorySaver):
        def get_next_version(self, current: Optional[int], channel: BaseChannel) -> int:
            raise ValueError("Faulty get_next_version")

    def logic(inp: str) -> str:
        return ""

    builder = StateGraph(Annotated[str, operator.add])
    builder.add_node("agent", logic)
    builder.add_edge(START, "agent")

    graph = builder.compile(checkpointer=FaultyGetCheckpointer())
    with pytest.raises(ValueError, match="Faulty get_tuple"):
        graph.invoke("", {"configurable": {"thread_id": "thread-1"}})

    graph = builder.compile(checkpointer=FaultyPutCheckpointer())
    with pytest.raises(ValueError, match="Faulty put"):
        graph.invoke("", {"configurable": {"thread_id": "thread-1"}})

    graph = builder.compile(checkpointer=FaultyVersionCheckpointer())
    with pytest.raises(ValueError, match="Faulty get_next_version"):
        graph.invoke("", {"configurable": {"thread_id": "thread-1"}})

    # add parallel node
    builder.add_node("parallel", logic)
    builder.add_edge(START, "parallel")
    graph = builder.compile(checkpointer=FaultyPutWritesCheckpointer())
    with pytest.raises(ValueError, match="Faulty put_writes"):
        graph.invoke("", {"configurable": {"thread_id": "thread-1"}})


def test_node_schemas_custom_output() -> None:
    class State(TypedDict):
        hello: str
        bye: str
        messages: Annotated[list[str], add_messages]

    class Output(TypedDict):
        messages: list[str]

    class StateForA(TypedDict):
        hello: str
        messages: Annotated[list[str], add_messages]

    def node_a(state: StateForA) -> State:
        assert state == {
            "hello": "there",
            "messages": [_AnyIdHumanMessage(content="hello")],
        }

    class StateForB(TypedDict):
        bye: str
        now: int

    def node_b(state: StateForB):
        assert state == {
            "bye": "world",
        }
        return {
            "now": 123,
            "hello": "again",
        }

    class StateForC(TypedDict):
        hello: str
        now: int

    def node_c(state: StateForC) -> StateForC:
        assert state == {
            "hello": "again",
            "now": 123,
        }

    builder = StateGraph(State, output=Output)
    builder.add_node("a", node_a)
    builder.add_node("b", node_b)
    builder.add_node("c", node_c)
    builder.add_edge(START, "a")
    builder.add_edge("a", "b")
    builder.add_edge("b", "c")
    graph = builder.compile()

    assert graph.invoke({"hello": "there", "bye": "world", "messages": "hello"}) == {
        "messages": [_AnyIdHumanMessage(content="hello")],
    }

    builder = StateGraph(input=State, output=Output)
    builder.add_node("a", node_a)
    builder.add_node("b", node_b)
    builder.add_node("c", node_c)
    builder.add_edge(START, "a")
    builder.add_edge("a", "b")
    builder.add_edge("b", "c")
    graph = builder.compile()

    assert graph.invoke(
        {
            "hello": "there",
            "bye": "world",
            "messages": "hello",
            "now": 345,  # ignored because not in input schema
        }
    ) == {
        "messages": [_AnyIdHumanMessage(content="hello")],
    }

    assert [
        c
        for c in graph.stream(
            {
                "hello": "there",
                "bye": "world",
                "messages": "hello",
                "now": 345,  # ignored because not in input schema
            }
        )
    ] == [
        {"a": None},
        {"b": {"hello": "again", "now": 123}},
        {"c": None},
    ]


def test_reducer_before_first_node() -> None:
    class State(TypedDict):
        hello: str
        messages: Annotated[list[str], add_messages]

    def node_a(state: State) -> State:
        assert state == {
            "hello": "there",
            "messages": [_AnyIdHumanMessage(content="hello")],
        }

    builder = StateGraph(State)
    builder.add_node("a", node_a)
    builder.set_entry_point("a")
    builder.set_finish_point("a")
    graph = builder.compile()
    assert graph.invoke({"hello": "there", "messages": "hello"}) == {
        "hello": "there",
        "messages": [_AnyIdHumanMessage(content="hello")],
    }

    class State(TypedDict):
        hello: str
        messages: Annotated[List[str], add_messages]

    def node_a(state: State) -> State:
        assert state == {
            "hello": "there",
            "messages": [_AnyIdHumanMessage(content="hello")],
        }

    builder = StateGraph(State)
    builder.add_node("a", node_a)
    builder.set_entry_point("a")
    builder.set_finish_point("a")
    graph = builder.compile()
    assert graph.invoke({"hello": "there", "messages": "hello"}) == {
        "hello": "there",
        "messages": [_AnyIdHumanMessage(content="hello")],
    }

    class State(TypedDict):
        hello: str
        messages: Annotated[Sequence[str], add_messages]

    def node_a(state: State) -> State:
        assert state == {
            "hello": "there",
            "messages": [_AnyIdHumanMessage(content="hello")],
        }

    builder = StateGraph(State)
    builder.add_node("a", node_a)
    builder.set_entry_point("a")
    builder.set_finish_point("a")
    graph = builder.compile()
    assert graph.invoke({"hello": "there", "messages": "hello"}) == {
        "hello": "there",
        "messages": [_AnyIdHumanMessage(content="hello")],
    }


def test_invoke_single_process_in_out(mocker: MockerFixture) -> None:
    add_one = mocker.Mock(side_effect=lambda x: x + 1)
    chain = Channel.subscribe_to("input") | add_one | Channel.write_to("output")

    app = Pregel(
        nodes={
            "one": chain,
        },
        channels={
            "input": LastValue(int),
            "output": LastValue(int),
        },
        input_channels="input",
        output_channels="output",
    )
    graph = Graph()
    graph.add_node("add_one", add_one)
    graph.set_entry_point("add_one")
    graph.set_finish_point("add_one")
    gapp = graph.compile()

    if SHOULD_CHECK_SNAPSHOTS:
        assert app.input_schema.model_json_schema() == {
            "title": "LangGraphInput",
            "type": "integer",
        }
        assert app.output_schema.model_json_schema() == {
            "title": "LangGraphOutput",
            "type": "integer",
        }
        with warnings.catch_warnings():
            warnings.simplefilter("error")  # raise warnings as errors
            assert app.config_schema().model_json_schema() == {
                "properties": {},
                "title": "LangGraphConfig",
                "type": "object",
            }

    assert app.invoke(2) == 3
    assert app.invoke(2, output_keys=["output"]) == {"output": 3}
    assert repr(app), "does not raise recursion error"

    assert gapp.invoke(2, debug=True) == 3


@pytest.mark.parametrize(
    "falsy_value",
    [None, False, 0, "", [], {}, set(), frozenset(), 0.0, 0j],
)
def test_invoke_single_process_in_out_falsy_values(falsy_value: Any) -> None:
    graph = Graph()
    graph.add_node("return_falsy_const", lambda *args, **kwargs: falsy_value)
    graph.set_entry_point("return_falsy_const")
    graph.set_finish_point("return_falsy_const")
    gapp = graph.compile()
    assert gapp.invoke(1) == falsy_value


def test_invoke_single_process_in_write_kwargs(mocker: MockerFixture) -> None:
    add_one = mocker.Mock(side_effect=lambda x: x + 1)
    chain = (
        Channel.subscribe_to("input")
        | add_one
        | Channel.write_to("output", fixed=5, output_plus_one=lambda x: x + 1)
    )

    app = Pregel(
        nodes={"one": chain},
        channels={
            "input": LastValue(int),
            "output": LastValue(int),
            "fixed": LastValue(int),
            "output_plus_one": LastValue(int),
        },
        output_channels=["output", "fixed", "output_plus_one"],
        input_channels="input",
    )

    if SHOULD_CHECK_SNAPSHOTS:
        assert app.input_schema.model_json_schema() == {
            "title": "LangGraphInput",
            "type": "integer",
        }
        assert app.output_schema.model_json_schema() == {
            "title": "LangGraphOutput",
            "type": "object",
            "properties": {
                "output": {"title": "Output", "type": "integer", "default": None},
                "fixed": {"title": "Fixed", "type": "integer", "default": None},
                "output_plus_one": {
                    "title": "Output Plus One",
                    "type": "integer",
                    "default": None,
                },
            },
        }
    assert app.invoke(2) == {"output": 3, "fixed": 5, "output_plus_one": 4}


def test_invoke_single_process_in_out_dict(mocker: MockerFixture) -> None:
    add_one = mocker.Mock(side_effect=lambda x: x + 1)
    chain = Channel.subscribe_to("input") | add_one | Channel.write_to("output")

    app = Pregel(
        nodes={"one": chain},
        channels={"input": LastValue(int), "output": LastValue(int)},
        input_channels="input",
        output_channels=["output"],
    )

    if SHOULD_CHECK_SNAPSHOTS:
        assert app.input_schema.model_json_schema() == {
            "title": "LangGraphInput",
            "type": "integer",
        }
        assert app.output_schema.model_json_schema() == {
            "title": "LangGraphOutput",
            "type": "object",
            "properties": {
                "output": {"title": "Output", "type": "integer", "default": None}
            },
        }
    assert app.invoke(2) == {"output": 3}


def test_invoke_single_process_in_dict_out_dict(mocker: MockerFixture) -> None:
    add_one = mocker.Mock(side_effect=lambda x: x + 1)
    chain = Channel.subscribe_to("input") | add_one | Channel.write_to("output")

    app = Pregel(
        nodes={"one": chain},
        channels={"input": LastValue(int), "output": LastValue(int)},
        input_channels=["input"],
        output_channels=["output"],
    )
    if SHOULD_CHECK_SNAPSHOTS:
        assert app.input_schema.model_json_schema() == {
            "title": "LangGraphInput",
            "type": "object",
            "properties": {
                "input": {"title": "Input", "type": "integer", "default": None}
            },
        }
        assert app.output_schema.model_json_schema() == {
            "title": "LangGraphOutput",
            "type": "object",
            "properties": {
                "output": {"title": "Output", "type": "integer", "default": None}
            },
        }
    assert app.invoke({"input": 2}) == {"output": 3}


def test_invoke_two_processes_in_out(mocker: MockerFixture) -> None:
    add_one = mocker.Mock(side_effect=lambda x: x + 1)
    one = Channel.subscribe_to("input") | add_one | Channel.write_to("inbox")
    two = Channel.subscribe_to("inbox") | add_one | Channel.write_to("output")

    app = Pregel(
        nodes={"one": one, "two": two},
        channels={
            "inbox": LastValue(int),
            "output": LastValue(int),
            "input": LastValue(int),
        },
        input_channels="input",
        output_channels="output",
    )

    assert app.invoke(2) == 4

    with pytest.raises(GraphRecursionError):
        app.invoke(2, {"recursion_limit": 1}, debug=1)

    graph = Graph()
    graph.add_node("add_one", add_one)
    graph.add_node("add_one_more", add_one)
    graph.set_entry_point("add_one")
    graph.set_finish_point("add_one_more")
    graph.add_edge("add_one", "add_one_more")
    gapp = graph.compile()

    assert gapp.invoke(2) == 4

    for step, values in enumerate(gapp.stream(2, debug=1), start=1):
        if step == 1:
            assert values == {
                "add_one": 3,
            }
        elif step == 2:
            assert values == {
                "add_one_more": 4,
            }
        else:
            assert 0, f"{step}:{values}"
    assert step == 2


@pytest.mark.parametrize("checkpointer_name", ALL_CHECKPOINTERS_SYNC)
def test_invoke_two_processes_in_out_interrupt(
    request: pytest.FixtureRequest, checkpointer_name: str, mocker: MockerFixture
) -> None:
    checkpointer = request.getfixturevalue(f"checkpointer_{checkpointer_name}")
    add_one = mocker.Mock(side_effect=lambda x: x + 1)
    one = Channel.subscribe_to("input") | add_one | Channel.write_to("inbox")
    two = Channel.subscribe_to("inbox") | add_one | Channel.write_to("output")

    app = Pregel(
        nodes={"one": one, "two": two},
        channels={
            "inbox": LastValue(int),
            "output": LastValue(int),
            "input": LastValue(int),
        },
        input_channels="input",
        output_channels="output",
        checkpointer=checkpointer,
        interrupt_after_nodes=["one"],
    )
    thread1 = {"configurable": {"thread_id": "1"}}
    thread2 = {"configurable": {"thread_id": "2"}}

    # start execution, stop at inbox
    assert app.invoke(2, thread1) is None

    # inbox == 3
    checkpoint = checkpointer.get(thread1)
    assert checkpoint is not None
    assert checkpoint["channel_values"]["inbox"] == 3

    # resume execution, finish
    assert app.invoke(None, thread1) == 4

    # start execution again, stop at inbox
    assert app.invoke(20, thread1) is None

    # inbox == 21
    checkpoint = checkpointer.get(thread1)
    assert checkpoint is not None
    assert checkpoint["channel_values"]["inbox"] == 21

    # send a new value in, interrupting the previous execution
    assert app.invoke(3, thread1) is None
    assert app.invoke(None, thread1) == 5

    # start execution again, stopping at inbox
    assert app.invoke(20, thread2) is None

    # inbox == 21
    snapshot = app.get_state(thread2)
    assert snapshot.values["inbox"] == 21
    assert snapshot.next == ("two",)

    # update the state, resume
    app.update_state(thread2, 25, as_node="one")
    assert app.invoke(None, thread2) == 26

    # no pending tasks
    snapshot = app.get_state(thread2)
    assert snapshot.next == ()

    # list history
    history = [c for c in app.get_state_history(thread1)]
    assert history == [
        StateSnapshot(
            values={"inbox": 4, "output": 5, "input": 3},
            tasks=(),
            next=(),
            config={
                "configurable": {
                    "thread_id": "1",
                    "checkpoint_ns": "",
                    "checkpoint_id": AnyStr(),
                }
            },
            metadata={"parents": {}, "source": "loop", "step": 6, "writes": {"two": 5}},
            created_at=AnyStr(),
            parent_config=history[1].config,
        ),
        StateSnapshot(
            values={"inbox": 4, "output": 4, "input": 3},
            tasks=(PregelTask(AnyStr(), "two"),),
            next=("two",),
            config={
                "configurable": {
                    "thread_id": "1",
                    "checkpoint_ns": "",
                    "checkpoint_id": AnyStr(),
                }
            },
            metadata={
                "parents": {},
                "source": "loop",
                "step": 5,
                "writes": {"one": None},
            },
            created_at=AnyStr(),
            parent_config=history[2].config,
        ),
        StateSnapshot(
            values={"inbox": 21, "output": 4, "input": 3},
            tasks=(PregelTask(AnyStr(), "one"),),
            next=("one",),
            config={
                "configurable": {
                    "thread_id": "1",
                    "checkpoint_ns": "",
                    "checkpoint_id": AnyStr(),
                }
            },
            metadata={
                "parents": {},
                "source": "input",
                "step": 4,
                "writes": {"input": 3},
            },
            created_at=AnyStr(),
            parent_config=history[3].config,
        ),
        StateSnapshot(
            values={"inbox": 21, "output": 4, "input": 20},
            tasks=(PregelTask(AnyStr(), "two"),),
            next=("two",),
            config={
                "configurable": {
                    "thread_id": "1",
                    "checkpoint_ns": "",
                    "checkpoint_id": AnyStr(),
                }
            },
            metadata={
                "parents": {},
                "source": "loop",
                "step": 3,
                "writes": {"one": None},
            },
            created_at=AnyStr(),
            parent_config=history[4].config,
        ),
        StateSnapshot(
            values={"inbox": 3, "output": 4, "input": 20},
            tasks=(PregelTask(AnyStr(), "one"),),
            next=("one",),
            config={
                "configurable": {
                    "thread_id": "1",
                    "checkpoint_ns": "",
                    "checkpoint_id": AnyStr(),
                }
            },
            metadata={
                "parents": {},
                "source": "input",
                "step": 2,
                "writes": {"input": 20},
            },
            created_at=AnyStr(),
            parent_config=history[5].config,
        ),
        StateSnapshot(
            values={"inbox": 3, "output": 4, "input": 2},
            tasks=(),
            next=(),
            config={
                "configurable": {
                    "thread_id": "1",
                    "checkpoint_ns": "",
                    "checkpoint_id": AnyStr(),
                }
            },
            metadata={"parents": {}, "source": "loop", "step": 1, "writes": {"two": 4}},
            created_at=AnyStr(),
            parent_config=history[6].config,
        ),
        StateSnapshot(
            values={"inbox": 3, "input": 2},
            tasks=(PregelTask(AnyStr(), "two"),),
            next=("two",),
            config={
                "configurable": {
                    "thread_id": "1",
                    "checkpoint_ns": "",
                    "checkpoint_id": AnyStr(),
                }
            },
            metadata={
                "parents": {},
                "source": "loop",
                "step": 0,
                "writes": {"one": None},
            },
            created_at=AnyStr(),
            parent_config=history[7].config,
        ),
        StateSnapshot(
            values={"input": 2},
            tasks=(PregelTask(AnyStr(), "one"),),
            next=("one",),
            config={
                "configurable": {
                    "thread_id": "1",
                    "checkpoint_ns": "",
                    "checkpoint_id": AnyStr(),
                }
            },
            metadata={
                "parents": {},
                "source": "input",
                "step": -1,
                "writes": {"input": 2},
            },
            created_at=AnyStr(),
            parent_config=None,
        ),
    ]

    # re-running from any previous checkpoint should re-run nodes
    assert [c for c in app.stream(None, history[0].config, stream_mode="updates")] == []
    assert [c for c in app.stream(None, history[1].config, stream_mode="updates")] == [
        {"two": {"output": 5}},
    ]
    assert [c for c in app.stream(None, history[2].config, stream_mode="updates")] == [
        {"one": {"inbox": 4}},
    ]


@pytest.mark.parametrize("checkpointer_name", ALL_CHECKPOINTERS_SYNC)
def test_fork_always_re_runs_nodes(
    request: pytest.FixtureRequest, checkpointer_name: str, mocker: MockerFixture
) -> None:
    checkpointer = request.getfixturevalue(f"checkpointer_{checkpointer_name}")
    add_one = mocker.Mock(side_effect=lambda _: 1)

    builder = StateGraph(Annotated[int, operator.add])
    builder.add_node("add_one", add_one)
    builder.add_edge(START, "add_one")
    builder.add_conditional_edges("add_one", lambda cnt: "add_one" if cnt < 6 else END)
    graph = builder.compile(checkpointer=checkpointer)

    thread1 = {"configurable": {"thread_id": "1"}}

    # start execution, stop at inbox
    assert [*graph.stream(1, thread1, stream_mode=["values", "updates"])] == [
        ("values", 1),
        ("updates", {"add_one": 1}),
        ("values", 2),
        ("updates", {"add_one": 1}),
        ("values", 3),
        ("updates", {"add_one": 1}),
        ("values", 4),
        ("updates", {"add_one": 1}),
        ("values", 5),
        ("updates", {"add_one": 1}),
        ("values", 6),
    ]

    # list history
    history = [c for c in graph.get_state_history(thread1)]
    assert history == [
        StateSnapshot(
            values=6,
            tasks=(),
            next=(),
            config={
                "configurable": {
                    "thread_id": "1",
                    "checkpoint_ns": "",
                    "checkpoint_id": AnyStr(),
                }
            },
            metadata={
                "parents": {},
                "source": "loop",
                "step": 5,
                "writes": {"add_one": 1},
            },
            created_at=AnyStr(),
            parent_config=history[1].config,
        ),
        StateSnapshot(
            values=5,
            tasks=(PregelTask(AnyStr(), "add_one"),),
            next=("add_one",),
            config={
                "configurable": {
                    "thread_id": "1",
                    "checkpoint_ns": "",
                    "checkpoint_id": AnyStr(),
                }
            },
            metadata={
                "parents": {},
                "source": "loop",
                "step": 4,
                "writes": {"add_one": 1},
            },
            created_at=AnyStr(),
            parent_config=history[2].config,
        ),
        StateSnapshot(
            values=4,
            tasks=(PregelTask(AnyStr(), "add_one"),),
            next=("add_one",),
            config={
                "configurable": {
                    "thread_id": "1",
                    "checkpoint_ns": "",
                    "checkpoint_id": AnyStr(),
                }
            },
            metadata={
                "parents": {},
                "source": "loop",
                "step": 3,
                "writes": {"add_one": 1},
            },
            created_at=AnyStr(),
            parent_config=history[3].config,
        ),
        StateSnapshot(
            values=3,
            tasks=(PregelTask(AnyStr(), "add_one"),),
            next=("add_one",),
            config={
                "configurable": {
                    "thread_id": "1",
                    "checkpoint_ns": "",
                    "checkpoint_id": AnyStr(),
                }
            },
            metadata={
                "parents": {},
                "source": "loop",
                "step": 2,
                "writes": {"add_one": 1},
            },
            created_at=AnyStr(),
            parent_config=history[4].config,
        ),
        StateSnapshot(
            values=2,
            tasks=(PregelTask(AnyStr(), "add_one"),),
            next=("add_one",),
            config={
                "configurable": {
                    "thread_id": "1",
                    "checkpoint_ns": "",
                    "checkpoint_id": AnyStr(),
                }
            },
            metadata={
                "parents": {},
                "source": "loop",
                "step": 1,
                "writes": {"add_one": 1},
            },
            created_at=AnyStr(),
            parent_config=history[5].config,
        ),
        StateSnapshot(
            values=1,
            tasks=(PregelTask(AnyStr(), "add_one"),),
            next=("add_one",),
            config={
                "configurable": {
                    "thread_id": "1",
                    "checkpoint_ns": "",
                    "checkpoint_id": AnyStr(),
                }
            },
            metadata={"parents": {}, "source": "loop", "step": 0, "writes": None},
            created_at=AnyStr(),
            parent_config=history[6].config,
        ),
        StateSnapshot(
            values=0,
            tasks=(PregelTask(AnyStr(), "__start__"),),
            next=("__start__",),
            config={
                "configurable": {
                    "thread_id": "1",
                    "checkpoint_ns": "",
                    "checkpoint_id": AnyStr(),
                }
            },
            metadata={
                "parents": {},
                "source": "input",
                "step": -1,
                "writes": {"__start__": 1},
            },
            created_at=AnyStr(),
            parent_config=None,
        ),
    ]

    # forking from any previous checkpoint should re-run nodes
    assert [
        c for c in graph.stream(None, history[0].config, stream_mode="updates")
    ] == []
    assert [
        c for c in graph.stream(None, history[1].config, stream_mode="updates")
    ] == [
        {"add_one": 1},
    ]
    assert [
        c for c in graph.stream(None, history[2].config, stream_mode="updates")
    ] == [
        {"add_one": 1},
        {"add_one": 1},
    ]


def test_invoke_two_processes_in_dict_out(mocker: MockerFixture) -> None:
    add_one = mocker.Mock(side_effect=lambda x: x + 1)
    one = Channel.subscribe_to("input") | add_one | Channel.write_to("inbox")
    two = (
        Channel.subscribe_to("inbox")
        | RunnableLambda(add_one).batch
        | RunnablePassthrough(lambda _: time.sleep(0.1))
        | Channel.write_to("output").batch
    )

    app = Pregel(
        nodes={"one": one, "two": two},
        channels={
            "inbox": Topic(int),
            "output": LastValue(int),
            "input": LastValue(int),
        },
        input_channels=["input", "inbox"],
        stream_channels=["output", "inbox"],
        output_channels=["output"],
    )

    # [12 + 1, 2 + 1 + 1]
    assert [
        *app.stream(
            {"input": 2, "inbox": 12}, output_keys="output", stream_mode="updates"
        )
    ] == [
        {"one": None},
        {"two": 13},
        {"two": 4},
    ]
    assert [*app.stream({"input": 2, "inbox": 12}, output_keys="output")] == [
        13,
        4,
    ]

    assert [*app.stream({"input": 2, "inbox": 12}, stream_mode="updates")] == [
        {"one": {"inbox": 3}},
        {"two": {"output": 13}},
        {"two": {"output": 4}},
    ]
    assert [*app.stream({"input": 2, "inbox": 12})] == [
        {"inbox": [3], "output": 13},
        {"output": 4},
    ]
    assert [*app.stream({"input": 2, "inbox": 12}, stream_mode="debug")] == [
        {
            "type": "task",
            "timestamp": AnyStr(),
            "step": 0,
            "payload": {
                "id": AnyStr(),
                "name": "one",
                "input": 2,
                "triggers": ["input"],
            },
        },
        {
            "type": "task",
            "timestamp": AnyStr(),
            "step": 0,
            "payload": {
                "id": AnyStr(),
                "name": "two",
                "input": [12],
                "triggers": ["inbox"],
            },
        },
        {
            "type": "task_result",
            "timestamp": AnyStr(),
            "step": 0,
            "payload": {
                "id": AnyStr(),
                "name": "one",
                "result": [("inbox", 3)],
                "error": None,
                "interrupts": [],
            },
        },
        {
            "type": "task_result",
            "timestamp": AnyStr(),
            "step": 0,
            "payload": {
                "id": AnyStr(),
                "name": "two",
                "result": [("output", 13)],
                "error": None,
                "interrupts": [],
            },
        },
        {
            "type": "task",
            "timestamp": AnyStr(),
            "step": 1,
            "payload": {
                "id": AnyStr(),
                "name": "two",
                "input": [3],
                "triggers": ["inbox"],
            },
        },
        {
            "type": "task_result",
            "timestamp": AnyStr(),
            "step": 1,
            "payload": {
                "id": AnyStr(),
                "name": "two",
                "result": [("output", 4)],
                "error": None,
                "interrupts": [],
            },
        },
    ]


def test_batch_two_processes_in_out() -> None:
    def add_one_with_delay(inp: int) -> int:
        time.sleep(inp / 10)
        return inp + 1

    one = Channel.subscribe_to("input") | add_one_with_delay | Channel.write_to("one")
    two = Channel.subscribe_to("one") | add_one_with_delay | Channel.write_to("output")

    app = Pregel(
        nodes={"one": one, "two": two},
        channels={
            "one": LastValue(int),
            "output": LastValue(int),
            "input": LastValue(int),
        },
        input_channels="input",
        output_channels="output",
    )

    assert app.batch([3, 2, 1, 3, 5]) == [5, 4, 3, 5, 7]
    assert app.batch([3, 2, 1, 3, 5], output_keys=["output"]) == [
        {"output": 5},
        {"output": 4},
        {"output": 3},
        {"output": 5},
        {"output": 7},
    ]

    graph = Graph()
    graph.add_node("add_one", add_one_with_delay)
    graph.add_node("add_one_more", add_one_with_delay)
    graph.set_entry_point("add_one")
    graph.set_finish_point("add_one_more")
    graph.add_edge("add_one", "add_one_more")
    gapp = graph.compile()

    assert gapp.batch([3, 2, 1, 3, 5]) == [5, 4, 3, 5, 7]


def test_invoke_many_processes_in_out(mocker: MockerFixture) -> None:
    test_size = 100
    add_one = mocker.Mock(side_effect=lambda x: x + 1)

    nodes = {"-1": Channel.subscribe_to("input") | add_one | Channel.write_to("-1")}
    for i in range(test_size - 2):
        nodes[str(i)] = (
            Channel.subscribe_to(str(i - 1)) | add_one | Channel.write_to(str(i))
        )
    nodes["last"] = Channel.subscribe_to(str(i)) | add_one | Channel.write_to("output")

    app = Pregel(
        nodes=nodes,
        channels={str(i): LastValue(int) for i in range(-1, test_size - 2)}
        | {"input": LastValue(int), "output": LastValue(int)},
        input_channels="input",
        output_channels="output",
    )

    for _ in range(10):
        assert app.invoke(2, {"recursion_limit": test_size}) == 2 + test_size

    with ThreadPoolExecutor() as executor:
        assert [
            *executor.map(app.invoke, [2] * 10, [{"recursion_limit": test_size}] * 10)
        ] == [2 + test_size] * 10


def test_batch_many_processes_in_out(mocker: MockerFixture) -> None:
    test_size = 100
    add_one = mocker.Mock(side_effect=lambda x: x + 1)

    nodes = {"-1": Channel.subscribe_to("input") | add_one | Channel.write_to("-1")}
    for i in range(test_size - 2):
        nodes[str(i)] = (
            Channel.subscribe_to(str(i - 1)) | add_one | Channel.write_to(str(i))
        )
    nodes["last"] = Channel.subscribe_to(str(i)) | add_one | Channel.write_to("output")

    app = Pregel(
        nodes=nodes,
        channels={str(i): LastValue(int) for i in range(-1, test_size - 2)}
        | {"input": LastValue(int), "output": LastValue(int)},
        input_channels="input",
        output_channels="output",
    )

    for _ in range(3):
        assert app.batch([2, 1, 3, 4, 5], {"recursion_limit": test_size}) == [
            2 + test_size,
            1 + test_size,
            3 + test_size,
            4 + test_size,
            5 + test_size,
        ]

    with ThreadPoolExecutor() as executor:
        assert [
            *executor.map(
                app.batch, [[2, 1, 3, 4, 5]] * 3, [{"recursion_limit": test_size}] * 3
            )
        ] == [
            [2 + test_size, 1 + test_size, 3 + test_size, 4 + test_size, 5 + test_size]
        ] * 3


def test_invoke_two_processes_two_in_two_out_invalid(mocker: MockerFixture) -> None:
    add_one = mocker.Mock(side_effect=lambda x: x + 1)

    one = Channel.subscribe_to("input") | add_one | Channel.write_to("output")
    two = Channel.subscribe_to("input") | add_one | Channel.write_to("output")

    app = Pregel(
        nodes={"one": one, "two": two},
        channels={"output": LastValue(int), "input": LastValue(int)},
        input_channels="input",
        output_channels="output",
    )

    with pytest.raises(InvalidUpdateError):
        # LastValue channels can only be updated once per iteration
        app.invoke(2)

    class State(TypedDict):
        hello: str

    def my_node(input: State) -> State:
        return {"hello": "world"}

    builder = StateGraph(State)
    builder.add_node("one", my_node)
    builder.add_node("two", my_node)
    builder.set_conditional_entry_point(lambda _: ["one", "two"])

    graph = builder.compile()
    with pytest.raises(InvalidUpdateError, match="At key 'hello'"):
        graph.invoke({"hello": "there"}, debug=True)


def test_invoke_two_processes_two_in_two_out_valid(mocker: MockerFixture) -> None:
    add_one = mocker.Mock(side_effect=lambda x: x + 1)

    one = Channel.subscribe_to("input") | add_one | Channel.write_to("output")
    two = Channel.subscribe_to("input") | add_one | Channel.write_to("output")

    app = Pregel(
        nodes={"one": one, "two": two},
        channels={
            "input": LastValue(int),
            "output": Topic(int),
        },
        input_channels="input",
        output_channels="output",
    )

    # An Inbox channel accumulates updates into a sequence
    assert app.invoke(2) == [3, 3]


@pytest.mark.parametrize("checkpointer_name", ALL_CHECKPOINTERS_SYNC)
def test_invoke_checkpoint_two(
    mocker: MockerFixture, request: pytest.FixtureRequest, checkpointer_name: str
) -> None:
    checkpointer: BaseCheckpointSaver = request.getfixturevalue(
        f"checkpointer_{checkpointer_name}"
    )
    add_one = mocker.Mock(side_effect=lambda x: x["total"] + x["input"])
    errored_once = False

    def raise_if_above_10(input: int) -> int:
        nonlocal errored_once
        if input > 4:
            if errored_once:
                pass
            else:
                errored_once = True
                raise ConnectionError("I will be retried")
        if input > 10:
            raise ValueError("Input is too large")
        return input

    one = (
        Channel.subscribe_to(["input"]).join(["total"])
        | add_one
        | Channel.write_to("output", "total")
        | raise_if_above_10
    )

    app = Pregel(
        nodes={"one": one},
        channels={
            "total": BinaryOperatorAggregate(int, operator.add),
            "input": LastValue(int),
            "output": LastValue(int),
        },
        input_channels="input",
        output_channels="output",
        checkpointer=checkpointer,
        retry_policy=RetryPolicy(),
    )

    # total starts out as 0, so output is 0+2=2
    assert app.invoke(2, {"configurable": {"thread_id": "1"}}) == 2
    checkpoint = checkpointer.get({"configurable": {"thread_id": "1"}})
    assert checkpoint is not None
    assert checkpoint["channel_values"].get("total") == 2
    # total is now 2, so output is 2+3=5
    assert app.invoke(3, {"configurable": {"thread_id": "1"}}) == 5
    assert errored_once, "errored and retried"
    checkpoint_tup = checkpointer.get_tuple({"configurable": {"thread_id": "1"}})
    assert checkpoint_tup is not None
    assert checkpoint_tup.checkpoint["channel_values"].get("total") == 7
    # total is now 2+5=7, so output would be 7+4=11, but raises ValueError
    with pytest.raises(ValueError):
        app.invoke(4, {"configurable": {"thread_id": "1"}})
    # checkpoint is not updated, error is recorded
    checkpoint_tup = checkpointer.get_tuple({"configurable": {"thread_id": "1"}})
    assert checkpoint_tup is not None
    assert checkpoint_tup.checkpoint["channel_values"].get("total") == 7
    assert checkpoint_tup.pending_writes == [
        (AnyStr(), ERROR, "ValueError('Input is too large')")
    ]
    # on a new thread, total starts out as 0, so output is 0+5=5
    assert app.invoke(5, {"configurable": {"thread_id": "2"}}) == 5
    checkpoint = checkpointer.get({"configurable": {"thread_id": "1"}})
    assert checkpoint is not None
    assert checkpoint["channel_values"].get("total") == 7
    checkpoint = checkpointer.get({"configurable": {"thread_id": "2"}})
    assert checkpoint is not None
    assert checkpoint["channel_values"].get("total") == 5


@pytest.mark.parametrize("checkpointer_name", ALL_CHECKPOINTERS_SYNC)
def test_pending_writes_resume(
    request: pytest.FixtureRequest, checkpointer_name: str
) -> None:
    checkpointer: BaseCheckpointSaver = request.getfixturevalue(
        f"checkpointer_{checkpointer_name}"
    )

    class State(TypedDict):
        value: Annotated[int, operator.add]

    class AwhileMaker:
        def __init__(self, sleep: float, rtn: Union[Dict, Exception]) -> None:
            self.sleep = sleep
            self.rtn = rtn
            self.reset()

        def __call__(self, input: State) -> Any:
            self.calls += 1
            time.sleep(self.sleep)
            if isinstance(self.rtn, Exception):
                raise self.rtn
            else:
                return self.rtn

        def reset(self):
            self.calls = 0

    one = AwhileMaker(0.2, {"value": 2})
    two = AwhileMaker(0.6, ConnectionError("I'm not good"))
    builder = StateGraph(State)
    builder.add_node("one", one)
    builder.add_node("two", two, retry=RetryPolicy(max_attempts=2))
    builder.add_edge(START, "one")
    builder.add_edge(START, "two")
    graph = builder.compile(checkpointer=checkpointer)

    thread1: RunnableConfig = {"configurable": {"thread_id": "1"}}
    with pytest.raises(ConnectionError, match="I'm not good"):
        graph.invoke({"value": 1}, thread1)

    # both nodes should have been called once
    assert one.calls == 1
    assert two.calls == 2  # two attempts

    # latest checkpoint should be before nodes "one", "two"
    state = graph.get_state(thread1)
    assert state is not None
    assert state.values == {"value": 1}
    assert state.next == ("one", "two")
    assert state.tasks == (
        PregelTask(AnyStr(), "one"),
        PregelTask(AnyStr(), "two", 'ConnectionError("I\'m not good")'),
    )
    assert state.metadata == {
        "parents": {},
        "source": "loop",
        "step": 0,
        "writes": None,
    }
    # should contain pending write of "one"
    checkpoint = checkpointer.get_tuple(thread1)
    assert checkpoint is not None
    # should contain error from "two"
    expected_writes = [
        (AnyStr(), "one", "one"),
        (AnyStr(), "value", 2),
        (AnyStr(), ERROR, 'ConnectionError("I\'m not good")'),
    ]
    assert len(checkpoint.pending_writes) == 3
    assert all(w in expected_writes for w in checkpoint.pending_writes)
    # both non-error pending writes come from same task
    non_error_writes = [w for w in checkpoint.pending_writes if w[1] != ERROR]
    assert non_error_writes[0][0] == non_error_writes[1][0]
    # error write is from the other task
    error_write = next(w for w in checkpoint.pending_writes if w[1] == ERROR)
    assert error_write[0] != non_error_writes[0][0]

    # resume execution
    with pytest.raises(ConnectionError, match="I'm not good"):
        graph.invoke(None, thread1)

    # node "one" succeeded previously, so shouldn't be called again
    assert one.calls == 1
    # node "two" should have been called once again
    assert two.calls == 4  # two attempts before + two attempts now

    # confirm no new checkpoints saved
    state_two = graph.get_state(thread1)
    assert state_two.metadata == state.metadata

    # resume execution, without exception
    two.rtn = {"value": 3}
    # both the pending write and the new write were applied, 1 + 2 + 3 = 6
    assert graph.invoke(None, thread1) == {"value": 6}

    # check all final checkpoints
    checkpoints = [c for c in checkpointer.list(thread1)]
    # we should have 3
    assert len(checkpoints) == 3
    # the last one not too interesting for this test
    assert checkpoints[0] == CheckpointTuple(
        config={
            "configurable": {
                "thread_id": "1",
                "checkpoint_ns": "",
                "checkpoint_id": AnyStr(),
            }
        },
        checkpoint={
            "v": 1,
            "id": AnyStr(),
            "ts": AnyStr(),
            "pending_sends": [],
            "versions_seen": {
                "one": {
                    "start:one": AnyVersion(),
                },
                "two": {
                    "start:two": AnyVersion(),
                },
                "__input__": {},
                "__start__": {
                    "__start__": AnyVersion(),
                },
                "__interrupt__": {
                    "value": AnyVersion(),
                    "__start__": AnyVersion(),
                    "start:one": AnyVersion(),
                    "start:two": AnyVersion(),
                },
            },
            "channel_versions": {
                "one": AnyVersion(),
                "two": AnyVersion(),
                "value": AnyVersion(),
                "__start__": AnyVersion(),
                "start:one": AnyVersion(),
                "start:two": AnyVersion(),
            },
            "channel_values": {"one": "one", "two": "two", "value": 6},
        },
        metadata={
            "parents": {},
            "step": 1,
            "source": "loop",
            "writes": {"one": {"value": 2}, "two": {"value": 3}},
        },
        parent_config={
            "configurable": {
                "thread_id": "1",
                "checkpoint_ns": "",
                "checkpoint_id": checkpoints[1].config["configurable"]["checkpoint_id"],
            }
        },
        pending_writes=[],
    )
    # the previous one we assert that pending writes contains both
    # - original error
    # - successful writes from resuming after preventing error
    assert checkpoints[1] == CheckpointTuple(
        config={
            "configurable": {
                "thread_id": "1",
                "checkpoint_ns": "",
                "checkpoint_id": AnyStr(),
            }
        },
        checkpoint={
            "v": 1,
            "id": AnyStr(),
            "ts": AnyStr(),
            "pending_sends": [],
            "versions_seen": {
                "__input__": {},
                "__start__": {
                    "__start__": AnyVersion(),
                },
            },
            "channel_versions": {
                "value": AnyVersion(),
                "__start__": AnyVersion(),
                "start:one": AnyVersion(),
                "start:two": AnyVersion(),
            },
            "channel_values": {
                "value": 1,
                "start:one": "__start__",
                "start:two": "__start__",
            },
        },
        metadata={"parents": {}, "step": 0, "source": "loop", "writes": None},
        parent_config={
            "configurable": {
                "thread_id": "1",
                "checkpoint_ns": "",
                "checkpoint_id": checkpoints[2].config["configurable"]["checkpoint_id"],
            }
        },
        pending_writes=UnsortedSequence(
            (AnyStr(), "one", "one"),
            (AnyStr(), "value", 2),
            (AnyStr(), "__error__", 'ConnectionError("I\'m not good")'),
            (AnyStr(), "two", "two"),
            (AnyStr(), "value", 3),
        ),
    )
    assert checkpoints[2] == CheckpointTuple(
        config={
            "configurable": {
                "thread_id": "1",
                "checkpoint_ns": "",
                "checkpoint_id": AnyStr(),
            }
        },
        checkpoint={
            "v": 1,
            "id": AnyStr(),
            "ts": AnyStr(),
            "pending_sends": [],
            "versions_seen": {"__input__": {}},
            "channel_versions": {
                "__start__": AnyVersion(),
            },
            "channel_values": {"__start__": {"value": 1}},
        },
        metadata={
            "parents": {},
            "step": -1,
            "source": "input",
            "writes": {"__start__": {"value": 1}},
        },
        parent_config=None,
        pending_writes=UnsortedSequence(
            (AnyStr(), "value", 1),
            (AnyStr(), "start:one", "__start__"),
            (AnyStr(), "start:two", "__start__"),
        ),
    )


def test_cond_edge_after_send() -> None:
    class Node:
        def __init__(self, name: str):
            self.name = name
            setattr(self, "__name__", name)

        def __call__(self, state):
            return [self.name]

    def send_for_fun(state):
        return [Send("2", state), Send("2", state)]

    def route_to_three(state) -> Literal["3"]:
        return "3"

    builder = StateGraph(Annotated[list, operator.add])
    builder.add_node(Node("1"))
    builder.add_node(Node("2"))
    builder.add_node(Node("3"))
    builder.add_edge(START, "1")
    builder.add_conditional_edges("1", send_for_fun)
    builder.add_conditional_edges("2", route_to_three)
    graph = builder.compile()
    assert graph.invoke(["0"]) == ["0", "1", "2", "2", "3"]


@pytest.mark.parametrize("checkpointer_name", ALL_CHECKPOINTERS_SYNC)
def test_invoke_checkpoint_three(
    mocker: MockerFixture, request: pytest.FixtureRequest, checkpointer_name: str
) -> None:
    checkpointer = request.getfixturevalue(f"checkpointer_{checkpointer_name}")
    adder = mocker.Mock(side_effect=lambda x: x["total"] + x["input"])

    def raise_if_above_10(input: int) -> int:
        if input > 10:
            raise ValueError("Input is too large")
        return input

    one = (
        Channel.subscribe_to(["input"]).join(["total"])
        | adder
        | Channel.write_to("output", "total")
        | raise_if_above_10
    )

    app = Pregel(
        nodes={"one": one},
        channels={
            "total": BinaryOperatorAggregate(int, operator.add),
            "input": LastValue(int),
            "output": LastValue(int),
        },
        input_channels="input",
        output_channels="output",
        checkpointer=checkpointer,
    )

    thread_1 = {"configurable": {"thread_id": "1"}}
    # total starts out as 0, so output is 0+2=2
    assert app.invoke(2, thread_1, debug=1) == 2
    state = app.get_state(thread_1)
    assert state is not None
    assert state.values.get("total") == 2
    assert state.next == ()
    assert (
        state.config["configurable"]["checkpoint_id"]
        == checkpointer.get(thread_1)["id"]
    )
    # total is now 2, so output is 2+3=5
    assert app.invoke(3, thread_1) == 5
    state = app.get_state(thread_1)
    assert state is not None
    assert state.values.get("total") == 7
    assert (
        state.config["configurable"]["checkpoint_id"]
        == checkpointer.get(thread_1)["id"]
    )
    # total is now 2+5=7, so output would be 7+4=11, but raises ValueError
    with pytest.raises(ValueError):
        app.invoke(4, thread_1)
    # checkpoint is updated with new input
    state = app.get_state(thread_1)
    assert state is not None
    assert state.values.get("total") == 7
    assert state.next == ("one",)
    """we checkpoint inputs and it failed on "one", so the next node is one"""
    # we can recover from error by sending new inputs
    assert app.invoke(2, thread_1) == 9
    state = app.get_state(thread_1)
    assert state is not None
    assert state.values.get("total") == 16, "total is now 7+9=16"
    assert state.next == ()

    thread_2 = {"configurable": {"thread_id": "2"}}
    # on a new thread, total starts out as 0, so output is 0+5=5
    assert app.invoke(5, thread_2, debug=True) == 5
    state = app.get_state({"configurable": {"thread_id": "1"}})
    assert state is not None
    assert state.values.get("total") == 16
    assert state.next == (), "checkpoint of other thread not touched"
    state = app.get_state(thread_2)
    assert state is not None
    assert state.values.get("total") == 5
    assert state.next == ()

    assert len(list(app.get_state_history(thread_1, limit=1))) == 1
    # list all checkpoints for thread 1
    thread_1_history = [c for c in app.get_state_history(thread_1)]
    # there are 7 checkpoints
    assert len(thread_1_history) == 7
    assert Counter(c.metadata["source"] for c in thread_1_history) == {
        "input": 4,
        "loop": 3,
    }
    # sorted descending
    assert (
        thread_1_history[0].config["configurable"]["checkpoint_id"]
        > thread_1_history[1].config["configurable"]["checkpoint_id"]
    )
    # cursor pagination
    cursored = list(
        app.get_state_history(thread_1, limit=1, before=thread_1_history[0].config)
    )
    assert len(cursored) == 1
    assert cursored[0].config == thread_1_history[1].config
    # the last checkpoint
    assert thread_1_history[0].values["total"] == 16
    # the first "loop" checkpoint
    assert thread_1_history[-2].values["total"] == 2
    # can get each checkpoint using aget with config
    assert (
        checkpointer.get(thread_1_history[0].config)["id"]
        == thread_1_history[0].config["configurable"]["checkpoint_id"]
    )
    assert (
        checkpointer.get(thread_1_history[1].config)["id"]
        == thread_1_history[1].config["configurable"]["checkpoint_id"]
    )

    thread_1_next_config = app.update_state(thread_1_history[1].config, 10)
    # update creates a new checkpoint
    assert (
        thread_1_next_config["configurable"]["checkpoint_id"]
        > thread_1_history[0].config["configurable"]["checkpoint_id"]
    )
    # update makes new checkpoint child of the previous one
    assert (
        app.get_state(thread_1_next_config).parent_config == thread_1_history[1].config
    )
    # 1 more checkpoint in history
    assert len(list(app.get_state_history(thread_1))) == 8
    assert Counter(c.metadata["source"] for c in app.get_state_history(thread_1)) == {
        "update": 1,
        "input": 4,
        "loop": 3,
    }
    # the latest checkpoint is the updated one
    assert app.get_state(thread_1) == app.get_state(thread_1_next_config)


def test_invoke_two_processes_two_in_join_two_out(mocker: MockerFixture) -> None:
    add_one = mocker.Mock(side_effect=lambda x: x + 1)
    add_10_each = mocker.Mock(side_effect=lambda x: sorted(y + 10 for y in x))

    one = Channel.subscribe_to("input") | add_one | Channel.write_to("inbox")
    chain_three = Channel.subscribe_to("input") | add_one | Channel.write_to("inbox")
    chain_four = (
        Channel.subscribe_to("inbox") | add_10_each | Channel.write_to("output")
    )

    app = Pregel(
        nodes={
            "one": one,
            "chain_three": chain_three,
            "chain_four": chain_four,
        },
        channels={
            "inbox": Topic(int),
            "output": LastValue(int),
            "input": LastValue(int),
        },
        input_channels="input",
        output_channels="output",
    )

    # Then invoke app
    # We get a single array result as chain_four waits for all publishers to finish
    # before operating on all elements published to topic_two as an array
    for _ in range(100):
        assert app.invoke(2) == [13, 13]

    with ThreadPoolExecutor() as executor:
        assert [*executor.map(app.invoke, [2] * 100)] == [[13, 13]] * 100


def test_invoke_join_then_call_other_pregel(mocker: MockerFixture) -> None:
    add_one = mocker.Mock(side_effect=lambda x: x + 1)
    add_10_each = mocker.Mock(side_effect=lambda x: [y + 10 for y in x])

    inner_app = Pregel(
        nodes={
            "one": Channel.subscribe_to("input") | add_one | Channel.write_to("output")
        },
        channels={
            "output": LastValue(int),
            "input": LastValue(int),
        },
        input_channels="input",
        output_channels="output",
    )

    one = (
        Channel.subscribe_to("input")
        | add_10_each
        | Channel.write_to("inbox_one").map()
    )
    two = (
        Channel.subscribe_to("inbox_one")
        | inner_app.map()
        | sorted
        | Channel.write_to("outbox_one")
    )
    chain_three = Channel.subscribe_to("outbox_one") | sum | Channel.write_to("output")

    app = Pregel(
        nodes={
            "one": one,
            "two": two,
            "chain_three": chain_three,
        },
        channels={
            "inbox_one": Topic(int),
            "outbox_one": LastValue(int),
            "output": LastValue(int),
            "input": LastValue(int),
        },
        input_channels="input",
        output_channels="output",
    )

    for _ in range(10):
        assert app.invoke([2, 3]) == 27

    with ThreadPoolExecutor() as executor:
        assert [*executor.map(app.invoke, [[2, 3]] * 10)] == [27] * 10


def test_invoke_two_processes_one_in_two_out(mocker: MockerFixture) -> None:
    add_one = mocker.Mock(side_effect=lambda x: x + 1)

    one = (
        Channel.subscribe_to("input") | add_one | Channel.write_to("output", "between")
    )
    two = Channel.subscribe_to("between") | add_one | Channel.write_to("output")

    app = Pregel(
        nodes={"one": one, "two": two},
        channels={
            "input": LastValue(int),
            "between": LastValue(int),
            "output": LastValue(int),
        },
        stream_channels=["output", "between"],
        input_channels="input",
        output_channels="output",
    )

    assert [c for c in app.stream(2, stream_mode="updates")] == [
        {"one": {"between": 3, "output": 3}},
        {"two": {"output": 4}},
    ]
    assert [c for c in app.stream(2)] == [
        {"between": 3, "output": 3},
        {"between": 3, "output": 4},
    ]


def test_invoke_two_processes_no_out(mocker: MockerFixture) -> None:
    add_one = mocker.Mock(side_effect=lambda x: x + 1)
    one = Channel.subscribe_to("input") | add_one | Channel.write_to("between")
    two = Channel.subscribe_to("between") | add_one

    app = Pregel(
        nodes={"one": one, "two": two},
        channels={
            "input": LastValue(int),
            "between": LastValue(int),
            "output": LastValue(int),
        },
        input_channels="input",
        output_channels="output",
    )

    # It finishes executing (once no more messages being published)
    # but returns nothing, as nothing was published to OUT topic
    assert app.invoke(2) is None


def test_invoke_two_processes_no_in(mocker: MockerFixture) -> None:
    add_one = mocker.Mock(side_effect=lambda x: x + 1)

    one = Channel.subscribe_to("between") | add_one | Channel.write_to("output")
    two = Channel.subscribe_to("between") | add_one

    with pytest.raises(TypeError):
        Pregel(nodes={"one": one, "two": two})


def test_channel_enter_exit_timing(mocker: MockerFixture) -> None:
    setup = mocker.Mock()
    cleanup = mocker.Mock()

    @contextmanager
    def an_int() -> Generator[int, None, None]:
        setup()
        try:
            yield 5
        finally:
            cleanup()

    add_one = mocker.Mock(side_effect=lambda x: x + 1)
    one = Channel.subscribe_to("input") | add_one | Channel.write_to("inbox")
    two = (
        Channel.subscribe_to("inbox")
        | RunnableLambda(add_one).batch
        | Channel.write_to("output").batch
    )

    app = Pregel(
        nodes={"one": one, "two": two},
        channels={
            "inbox": Topic(int),
            "ctx": Context(an_int),
            "output": LastValue(int),
            "input": LastValue(int),
        },
        input_channels="input",
        output_channels=["inbox", "output"],
        stream_channels=["inbox", "output"],
    )

    assert setup.call_count == 0
    assert cleanup.call_count == 0
    for i, chunk in enumerate(app.stream(2)):
        assert setup.call_count == 1, "Expected setup to be called once"
        if i == 0:
            assert chunk == {"inbox": [3]}
        elif i == 1:
            assert chunk == {"output": 4}
        else:
            assert False, "Expected only two chunks"
    assert cleanup.call_count == 1, "Expected cleanup to be called once"


@pytest.mark.parametrize("checkpointer_name", ALL_CHECKPOINTERS_SYNC)
def test_conditional_graph(
    snapshot: SnapshotAssertion, request: pytest.FixtureRequest, checkpointer_name: str
) -> None:
<<<<<<< HEAD
    from copy import deepcopy

=======
    from langchain_core.agents import AgentAction, AgentFinish
>>>>>>> 6727277f
    from langchain_core.language_models.fake import FakeStreamingListLLM
    from langchain_core.prompts import PromptTemplate
    from langchain_core.runnables import RunnablePassthrough
    from langchain_core.tools import tool

    checkpointer: BaseCheckpointSaver = request.getfixturevalue(
        f"checkpointer_{checkpointer_name}"
    )

    # Assemble the tools
    @tool()
    def search_api(query: str) -> str:
        """Searches the API for the query."""
        return f"result for {query}"

    tools = [search_api]

    # Construct the agent
    prompt = PromptTemplate.from_template("Hello!")

    llm = FakeStreamingListLLM(
        responses=[
            "tool:search_api:query",
            "tool:search_api:another",
            "finish:answer",
        ]
    )

    def agent_parser(input: str) -> Union[AgentAction, AgentFinish]:
        if input.startswith("finish"):
            _, answer = input.split(":")
            return AgentFinish(return_values={"answer": answer}, log=input)
        else:
            _, tool_name, tool_input = input.split(":")
            return AgentAction(tool=tool_name, tool_input=tool_input, log=input)

    agent = RunnablePassthrough.assign(agent_outcome=prompt | llm | agent_parser)

    # Define tool execution logic
    def execute_tools(data: dict) -> dict:
        data = data.copy()
        agent_action: AgentAction = data.pop("agent_outcome")
        observation = {t.name: t for t in tools}[agent_action.tool].invoke(
            agent_action.tool_input
        )
        if data.get("intermediate_steps") is None:
            data["intermediate_steps"] = []
        else:
            data["intermediate_steps"] = data["intermediate_steps"].copy()
        data["intermediate_steps"].append([agent_action, observation])
        return data

    # Define decision-making logic
    def should_continue(data: dict) -> str:
        # Logic to decide whether to continue in the loop or exit
        if isinstance(data["agent_outcome"], AgentFinish):
            return "exit"
        else:
            return "continue"

    # Define a new graph
    workflow = Graph()

    workflow.add_node("agent", agent)
    workflow.add_node(
        "tools", execute_tools, metadata={"parents": {}, "version": 2, "variant": "b"}
    )

    workflow.set_entry_point("agent")

    workflow.add_conditional_edges(
        "agent", should_continue, {"continue": "tools", "exit": END}
    )

    workflow.add_edge("tools", "agent")

    app = workflow.compile()

    if SHOULD_CHECK_SNAPSHOTS:
        assert json.dumps(app.get_graph().to_json(), indent=2) == snapshot
        assert app.get_graph().draw_mermaid(with_styles=False) == snapshot
        assert app.get_graph().draw_mermaid() == snapshot
        assert json.dumps(app.get_graph(xray=True).to_json(), indent=2) == snapshot
        assert app.get_graph(xray=True).draw_mermaid(with_styles=False) == snapshot

    assert app.invoke({"input": "what is weather in sf"}) == {
        "input": "what is weather in sf",
        "intermediate_steps": [
            [
                AgentAction(
                    tool="search_api",
                    tool_input="query",
                    log="tool:search_api:query",
                ),
                "result for query",
            ],
            [
                AgentAction(
                    tool="search_api",
                    tool_input="another",
                    log="tool:search_api:another",
                ),
                "result for another",
            ],
        ],
        "agent_outcome": AgentFinish(
            return_values={"answer": "answer"}, log="finish:answer"
        ),
    }

    assert [c for c in app.stream({"input": "what is weather in sf"})] == [
        {
            "agent": {
                "input": "what is weather in sf",
                "agent_outcome": AgentAction(
                    tool="search_api", tool_input="query", log="tool:search_api:query"
                ),
            }
        },
        {
            "tools": {
                "input": "what is weather in sf",
                "intermediate_steps": [
                    [
                        AgentAction(
                            tool="search_api",
                            tool_input="query",
                            log="tool:search_api:query",
                        ),
                        "result for query",
                    ]
                ],
            }
        },
        {
            "agent": {
                "input": "what is weather in sf",
                "intermediate_steps": [
                    [
                        AgentAction(
                            tool="search_api",
                            tool_input="query",
                            log="tool:search_api:query",
                        ),
                        "result for query",
                    ]
                ],
                "agent_outcome": AgentAction(
                    tool="search_api",
                    tool_input="another",
                    log="tool:search_api:another",
                ),
            }
        },
        {
            "tools": {
                "input": "what is weather in sf",
                "intermediate_steps": [
                    [
                        AgentAction(
                            tool="search_api",
                            tool_input="query",
                            log="tool:search_api:query",
                        ),
                        "result for query",
                    ],
                    [
                        AgentAction(
                            tool="search_api",
                            tool_input="another",
                            log="tool:search_api:another",
                        ),
                        "result for another",
                    ],
                ],
            }
        },
        {
            "agent": {
                "input": "what is weather in sf",
                "intermediate_steps": [
                    [
                        AgentAction(
                            tool="search_api",
                            tool_input="query",
                            log="tool:search_api:query",
                        ),
                        "result for query",
                    ],
                    [
                        AgentAction(
                            tool="search_api",
                            tool_input="another",
                            log="tool:search_api:another",
                        ),
                        "result for another",
                    ],
                ],
                "agent_outcome": AgentFinish(
                    return_values={"answer": "answer"}, log="finish:answer"
                ),
            }
        },
    ]

    # test state get/update methods with interrupt_after

    app_w_interrupt = workflow.compile(
        checkpointer=checkpointer,
        interrupt_after=["agent"],
    )
    config = {"configurable": {"thread_id": "1"}}

    if SHOULD_CHECK_SNAPSHOTS:
        assert app_w_interrupt.get_graph().to_json() == snapshot
        assert app_w_interrupt.get_graph().draw_mermaid() == snapshot

    assert [
        c for c in app_w_interrupt.stream({"input": "what is weather in sf"}, config)
    ] == [
        {
            "agent": {
                "input": "what is weather in sf",
                "agent_outcome": AgentAction(
                    tool="search_api", tool_input="query", log="tool:search_api:query"
                ),
            }
        }
    ]

    assert app_w_interrupt.get_state(config) == StateSnapshot(
        values={
            "agent": {
                "input": "what is weather in sf",
                "agent_outcome": AgentAction(
                    tool="search_api", tool_input="query", log="tool:search_api:query"
                ),
            },
        },
        tasks=(PregelTask(AnyStr(), "tools"),),
        next=("tools",),
        created_at=app_w_interrupt.checkpointer.get_tuple(config).checkpoint["ts"],
        config=app_w_interrupt.checkpointer.get_tuple(config).config,
        metadata={
            "parents": {},
            "source": "loop",
            "step": 0,
            "writes": {
                "agent": {
                    "agent": {
                        "input": "what is weather in sf",
                        "agent_outcome": AgentAction(
                            tool="search_api",
                            tool_input="query",
                            log="tool:search_api:query",
                        ),
                    }
                },
            },
        },
        parent_config=[*app_w_interrupt.checkpointer.list(config, limit=2)][-1].config,
    )
    assert (
        app_w_interrupt.checkpointer.get_tuple(config).config["configurable"][
            "checkpoint_id"
        ]
        is not None
    )

    app_w_interrupt.update_state(
        config,
        {
            "agent_outcome": AgentAction(
                tool="search_api",
                tool_input="query",
                log="tool:search_api:a different query",
            ),
            "input": "what is weather in sf",
        },
    )

    assert app_w_interrupt.get_state(config) == StateSnapshot(
        values={
            "agent": {
                "agent_outcome": AgentAction(
                    tool="search_api",
                    tool_input="query",
                    log="tool:search_api:a different query",
                ),
                "input": "what is weather in sf",
            },
        },
        tasks=(PregelTask(AnyStr(), "tools"),),
        next=("tools",),
        config=app_w_interrupt.checkpointer.get_tuple(config).config,
        created_at=app_w_interrupt.checkpointer.get_tuple(config).checkpoint["ts"],
        metadata={
            "parents": {},
            "source": "update",
            "step": 1,
            "writes": {
                "agent": {
                    "agent_outcome": AgentAction(
                        tool="search_api",
                        tool_input="query",
                        log="tool:search_api:a different query",
                    ),
                    "input": "what is weather in sf",
                },
            },
        },
        parent_config=[*app_w_interrupt.checkpointer.list(config, limit=2)][-1].config,
    )

    assert [c for c in app_w_interrupt.stream(None, config)] == [
        {
            "agent": {
                "agent_outcome": AgentAction(
                    tool="search_api",
                    tool_input="query",
                    log="tool:search_api:a different query",
                ),
                "input": "what is weather in sf",
            }
        },
        {
            "tools": {
                "input": "what is weather in sf",
                "intermediate_steps": [
                    [
                        AgentAction(
                            tool="search_api",
                            tool_input="query",
                            log="tool:search_api:a different query",
                        ),
                        "result for query",
                    ]
                ],
            }
        },
        {
            "agent": {
                "input": "what is weather in sf",
                "intermediate_steps": [
                    [
                        AgentAction(
                            tool="search_api",
                            tool_input="query",
                            log="tool:search_api:a different query",
                        ),
                        "result for query",
                    ]
                ],
                "agent_outcome": AgentAction(
                    tool="search_api",
                    tool_input="another",
                    log="tool:search_api:another",
                ),
            }
        },
    ]

    app_w_interrupt.update_state(
        config,
        {
            "input": "what is weather in sf",
            "intermediate_steps": [
                [
                    AgentAction(
                        tool="search_api",
                        tool_input="query",
                        log="tool:search_api:a different query",
                    ),
                    "result for query",
                ]
            ],
            "agent_outcome": AgentFinish(
                return_values={"answer": "a really nice answer"},
                log="finish:a really nice answer",
            ),
        },
    )

    assert app_w_interrupt.get_state(config) == StateSnapshot(
        values={
            "agent": {
                "input": "what is weather in sf",
                "intermediate_steps": [
                    [
                        AgentAction(
                            tool="search_api",
                            tool_input="query",
                            log="tool:search_api:a different query",
                        ),
                        "result for query",
                    ]
                ],
                "agent_outcome": AgentFinish(
                    return_values={"answer": "a really nice answer"},
                    log="finish:a really nice answer",
                ),
            },
        },
        tasks=(),
        next=(),
        config=app_w_interrupt.checkpointer.get_tuple(config).config,
        created_at=app_w_interrupt.checkpointer.get_tuple(config).checkpoint["ts"],
        metadata={
            "parents": {},
            "source": "update",
            "step": 4,
            "writes": {
                "agent": {
                    "input": "what is weather in sf",
                    "intermediate_steps": [
                        [
                            AgentAction(
                                tool="search_api",
                                tool_input="query",
                                log="tool:search_api:a different query",
                            ),
                            "result for query",
                        ]
                    ],
                    "agent_outcome": AgentFinish(
                        return_values={"answer": "a really nice answer"},
                        log="finish:a really nice answer",
                    ),
                }
            },
        },
        parent_config=[*app_w_interrupt.checkpointer.list(config, limit=2)][-1].config,
    )

    # test state get/update methods with interrupt_before

    app_w_interrupt = workflow.compile(
        checkpointer=checkpointer,
        interrupt_before=["tools"],
    )
    config = {"configurable": {"thread_id": "2"}}
    llm.i = 0  # reset the llm

    assert [
        c for c in app_w_interrupt.stream({"input": "what is weather in sf"}, config)
    ] == [
        {
            "agent": {
                "input": "what is weather in sf",
                "agent_outcome": AgentAction(
                    tool="search_api", tool_input="query", log="tool:search_api:query"
                ),
            }
        }
    ]

    assert app_w_interrupt.get_state(config) == StateSnapshot(
        values={
            "agent": {
                "input": "what is weather in sf",
                "agent_outcome": AgentAction(
                    tool="search_api", tool_input="query", log="tool:search_api:query"
                ),
            },
        },
        tasks=(PregelTask(AnyStr(), "tools"),),
        next=("tools",),
        config=app_w_interrupt.checkpointer.get_tuple(config).config,
        created_at=app_w_interrupt.checkpointer.get_tuple(config).checkpoint["ts"],
        metadata={
            "parents": {},
            "source": "loop",
            "step": 0,
            "writes": {
                "agent": {
                    "agent": {
                        "input": "what is weather in sf",
                        "agent_outcome": AgentAction(
                            tool="search_api",
                            tool_input="query",
                            log="tool:search_api:query",
                        ),
                    }
                }
            },
        },
        parent_config=[*app_w_interrupt.checkpointer.list(config, limit=2)][-1].config,
    )

    app_w_interrupt.update_state(
        config,
        {
            "agent_outcome": AgentAction(
                tool="search_api",
                tool_input="query",
                log="tool:search_api:a different query",
            ),
            "input": "what is weather in sf",
        },
    )

    assert app_w_interrupt.get_state(config) == StateSnapshot(
        values={
            "agent": {
                "agent_outcome": AgentAction(
                    tool="search_api",
                    tool_input="query",
                    log="tool:search_api:a different query",
                ),
                "input": "what is weather in sf",
            },
        },
        tasks=(PregelTask(AnyStr(), "tools"),),
        next=("tools",),
        config=app_w_interrupt.checkpointer.get_tuple(config).config,
        created_at=app_w_interrupt.checkpointer.get_tuple(config).checkpoint["ts"],
        metadata={
            "parents": {},
            "source": "update",
            "step": 1,
            "writes": {
                "agent": {
                    "agent_outcome": AgentAction(
                        tool="search_api",
                        tool_input="query",
                        log="tool:search_api:a different query",
                    ),
                    "input": "what is weather in sf",
                }
            },
        },
        parent_config=[*app_w_interrupt.checkpointer.list(config, limit=2)][-1].config,
    )

    assert [c for c in app_w_interrupt.stream(None, config)] == [
        {
            "agent": {
                "agent_outcome": AgentAction(
                    tool="search_api",
                    tool_input="query",
                    log="tool:search_api:a different query",
                ),
                "input": "what is weather in sf",
            },
        },
        {
            "tools": {
                "input": "what is weather in sf",
                "intermediate_steps": [
                    [
                        AgentAction(
                            tool="search_api",
                            tool_input="query",
                            log="tool:search_api:a different query",
                        ),
                        "result for query",
                    ]
                ],
            }
        },
        {
            "agent": {
                "input": "what is weather in sf",
                "intermediate_steps": [
                    [
                        AgentAction(
                            tool="search_api",
                            tool_input="query",
                            log="tool:search_api:a different query",
                        ),
                        "result for query",
                    ]
                ],
                "agent_outcome": AgentAction(
                    tool="search_api",
                    tool_input="another",
                    log="tool:search_api:another",
                ),
            }
        },
    ]

    app_w_interrupt.update_state(
        config,
        {
            "input": "what is weather in sf",
            "intermediate_steps": [
                [
                    AgentAction(
                        tool="search_api",
                        tool_input="query",
                        log="tool:search_api:a different query",
                    ),
                    "result for query",
                ]
            ],
            "agent_outcome": AgentFinish(
                return_values={"answer": "a really nice answer"},
                log="finish:a really nice answer",
            ),
        },
    )

    assert app_w_interrupt.get_state(config) == StateSnapshot(
        values={
            "agent": {
                "input": "what is weather in sf",
                "intermediate_steps": [
                    [
                        AgentAction(
                            tool="search_api",
                            tool_input="query",
                            log="tool:search_api:a different query",
                        ),
                        "result for query",
                    ]
                ],
                "agent_outcome": AgentFinish(
                    return_values={"answer": "a really nice answer"},
                    log="finish:a really nice answer",
                ),
            },
        },
        tasks=(),
        next=(),
        config=app_w_interrupt.checkpointer.get_tuple(config).config,
        created_at=app_w_interrupt.checkpointer.get_tuple(config).checkpoint["ts"],
        metadata={
            "parents": {},
            "source": "update",
            "step": 4,
            "writes": {
                "agent": {
                    "input": "what is weather in sf",
                    "intermediate_steps": [
                        [
                            AgentAction(
                                tool="search_api",
                                tool_input="query",
                                log="tool:search_api:a different query",
                            ),
                            "result for query",
                        ]
                    ],
                    "agent_outcome": AgentFinish(
                        return_values={"answer": "a really nice answer"},
                        log="finish:a really nice answer",
                    ),
                }
            },
        },
        parent_config=[*app_w_interrupt.checkpointer.list(config, limit=2)][-1].config,
    )

    # test re-invoke to continue with interrupt_before

    app_w_interrupt = workflow.compile(
        checkpointer=checkpointer,
        interrupt_before=["tools"],
    )
    config = {"configurable": {"thread_id": "3"}}
    llm.i = 0  # reset the llm

    assert [
        c for c in app_w_interrupt.stream({"input": "what is weather in sf"}, config)
    ] == [
        {
            "agent": {
                "input": "what is weather in sf",
                "agent_outcome": AgentAction(
                    tool="search_api", tool_input="query", log="tool:search_api:query"
                ),
            }
        }
    ]

    assert app_w_interrupt.get_state(config) == StateSnapshot(
        values={
            "agent": {
                "input": "what is weather in sf",
                "agent_outcome": AgentAction(
                    tool="search_api", tool_input="query", log="tool:search_api:query"
                ),
            },
        },
        tasks=(PregelTask(AnyStr(), "tools"),),
        next=("tools",),
        config=app_w_interrupt.checkpointer.get_tuple(config).config,
        created_at=app_w_interrupt.checkpointer.get_tuple(config).checkpoint["ts"],
        metadata={
            "parents": {},
            "source": "loop",
            "step": 0,
            "writes": {
                "agent": {
                    "agent": {
                        "input": "what is weather in sf",
                        "agent_outcome": AgentAction(
                            tool="search_api",
                            tool_input="query",
                            log="tool:search_api:query",
                        ),
                    }
                }
            },
        },
        parent_config=[*app_w_interrupt.checkpointer.list(config, limit=2)][-1].config,
    )

    assert [c for c in app_w_interrupt.stream(None, config)] == [
        {
            "agent": {
                "input": "what is weather in sf",
                "agent_outcome": AgentAction(
                    tool="search_api", tool_input="query", log="tool:search_api:query"
                ),
            },
        },
        {
            "tools": {
                "input": "what is weather in sf",
                "intermediate_steps": [
                    [
                        AgentAction(
                            tool="search_api",
                            tool_input="query",
                            log="tool:search_api:query",
                        ),
                        "result for query",
                    ]
                ],
            }
        },
        {
            "agent": {
                "input": "what is weather in sf",
                "intermediate_steps": [
                    [
                        AgentAction(
                            tool="search_api",
                            tool_input="query",
                            log="tool:search_api:query",
                        ),
                        "result for query",
                    ]
                ],
                "agent_outcome": AgentAction(
                    tool="search_api",
                    tool_input="another",
                    log="tool:search_api:another",
                ),
            }
        },
    ]

    assert [c for c in app_w_interrupt.stream(None, config)] == [
        {
            "agent": {
                "input": "what is weather in sf",
                "intermediate_steps": [
                    [
                        AgentAction(
                            tool="search_api",
                            tool_input="query",
                            log="tool:search_api:query",
                        ),
                        "result for query",
                    ]
                ],
                "agent_outcome": AgentAction(
                    tool="search_api",
                    tool_input="another",
                    log="tool:search_api:another",
                ),
            }
        },
        {
            "tools": {
                "input": "what is weather in sf",
                "intermediate_steps": [
                    [
                        AgentAction(
                            tool="search_api",
                            tool_input="query",
                            log="tool:search_api:query",
                        ),
                        "result for query",
                    ],
                    [
                        AgentAction(
                            tool="search_api",
                            tool_input="another",
                            log="tool:search_api:another",
                        ),
                        "result for another",
                    ],
                ],
            }
        },
        {
            "agent": {
                "input": "what is weather in sf",
                "intermediate_steps": [
                    [
                        AgentAction(
                            tool="search_api",
                            tool_input="query",
                            log="tool:search_api:query",
                        ),
                        "result for query",
                    ],
                    [
                        AgentAction(
                            tool="search_api",
                            tool_input="another",
                            log="tool:search_api:another",
                        ),
                        "result for another",
                    ],
                ],
                "agent_outcome": AgentFinish(
                    return_values={"answer": "answer"}, log="finish:answer"
                ),
            }
        },
    ]


def test_conditional_entrypoint_graph(snapshot: SnapshotAssertion) -> None:
    def left(data: str) -> str:
        return data + "->left"

    def right(data: str) -> str:
        return data + "->right"

    def should_start(data: str) -> str:
        # Logic to decide where to start
        if len(data) > 10:
            return "go-right"
        else:
            return "go-left"

    # Define a new graph
    workflow = Graph()

    workflow.add_node("left", left)
    workflow.add_node("right", right)

    workflow.set_conditional_entry_point(
        should_start, {"go-left": "left", "go-right": "right"}
    )

    workflow.add_conditional_edges("left", lambda data: END, {END: END})
    workflow.add_edge("right", END)

    app = workflow.compile()

    if SHOULD_CHECK_SNAPSHOTS:
        assert json.dumps(app.get_input_schema().model_json_schema()) == snapshot
        assert json.dumps(app.get_output_schema().model_json_schema()) == snapshot
        assert json.dumps(app.get_graph().to_json(), indent=2) == snapshot
        assert app.get_graph().draw_mermaid(with_styles=False) == snapshot

    assert (
        app.invoke("what is weather in sf", debug=True)
        == "what is weather in sf->right"
    )

    assert [*app.stream("what is weather in sf")] == [
        {"right": "what is weather in sf->right"},
    ]


def test_conditional_entrypoint_to_multiple_state_graph(
    snapshot: SnapshotAssertion,
) -> None:
    class OverallState(TypedDict):
        locations: list[str]
        results: Annotated[list[str], operator.add]

    def get_weather(state: OverallState) -> OverallState:
        location = state["location"]
        weather = "sunny" if len(location) > 2 else "cloudy"
        return {"results": [f"It's {weather} in {location}"]}

    def continue_to_weather(state: OverallState) -> list[Send]:
        return [
            Send("get_weather", {"location": location})
            for location in state["locations"]
        ]

    workflow = StateGraph(OverallState)

    workflow.add_node("get_weather", get_weather)
    workflow.add_edge("get_weather", END)
    workflow.set_conditional_entry_point(continue_to_weather)

    app = workflow.compile()

    if SHOULD_CHECK_SNAPSHOTS:
        assert json.dumps(app.get_input_schema().model_json_schema()) == snapshot
        assert json.dumps(app.get_output_schema().model_json_schema()) == snapshot
        assert json.dumps(app.get_graph().to_json(), indent=2) == snapshot
        assert app.get_graph().draw_mermaid(with_styles=False) == snapshot

    assert app.invoke({"locations": ["sf", "nyc"]}, debug=True) == {
        "locations": ["sf", "nyc"],
        "results": ["It's cloudy in sf", "It's sunny in nyc"],
    }

    assert [*app.stream({"locations": ["sf", "nyc"]}, stream_mode="values")][-1] == {
        "locations": ["sf", "nyc"],
        "results": ["It's cloudy in sf", "It's sunny in nyc"],
    }


@pytest.mark.parametrize("checkpointer_name", ALL_CHECKPOINTERS_SYNC)
def test_conditional_state_graph(
    snapshot: SnapshotAssertion,
    mocker: MockerFixture,
    request: pytest.FixtureRequest,
    checkpointer_name: str,
) -> None:
    from langchain_core.language_models.fake import FakeStreamingListLLM
    from langchain_core.prompts import PromptTemplate
    from langchain_core.tools import tool

    checkpointer: BaseCheckpointSaver = request.getfixturevalue(
        f"checkpointer_{checkpointer_name}"
    )
    setup = mocker.Mock()
    teardown = mocker.Mock()

    @contextmanager
    def assert_ctx_once() -> Iterator[None]:
        assert setup.call_count == 0
        assert teardown.call_count == 0
        try:
            yield
        finally:
            assert setup.call_count == 1
            assert teardown.call_count == 1
            setup.reset_mock()
            teardown.reset_mock()

    @contextmanager
    def make_httpx_client() -> Iterator[httpx.Client]:
        setup()
        with httpx.Client() as client:
            try:
                yield client
            finally:
                teardown()

    class AgentState(TypedDict, total=False):
        input: Annotated[str, UntrackedValue]
        agent_outcome: Optional[Union[AgentAction, AgentFinish]]
        intermediate_steps: Annotated[list[tuple[AgentAction, str]], operator.add]
        session: Annotated[httpx.Client, Context(make_httpx_client)]

    class ToolState(TypedDict, total=False):
        agent_outcome: Union[AgentAction, AgentFinish]
        session: Annotated[httpx.Client, Context(make_httpx_client)]

    # Assemble the tools
    @tool()
    def search_api(query: str) -> str:
        """Searches the API for the query."""
        return f"result for {query}"

    tools = [search_api]

    # Construct the agent
    prompt = PromptTemplate.from_template("Hello!")

    llm = FakeStreamingListLLM(
        responses=[
            "tool:search_api:query",
            "tool:search_api:another",
            "finish:answer",
        ]
    )

    def agent_parser(input: str) -> dict[str, Union[AgentAction, AgentFinish]]:
        if input.startswith("finish"):
            _, answer = input.split(":")
            return {
                "agent_outcome": AgentFinish(
                    return_values={"answer": answer}, log=input
                )
            }
        else:
            _, tool_name, tool_input = input.split(":")
            return {
                "agent_outcome": AgentAction(
                    tool=tool_name, tool_input=tool_input, log=input
                )
            }

    agent = prompt | llm | agent_parser

    # Define tool execution logic
    def execute_tools(data: ToolState) -> dict:
        # check session in data
        assert isinstance(data["session"], httpx.Client)
        assert "input" not in data
        assert "intermediate_steps" not in data
        # execute the tool
        agent_action: AgentAction = data.pop("agent_outcome")
        observation = {t.name: t for t in tools}[agent_action.tool].invoke(
            agent_action.tool_input
        )
        return {"intermediate_steps": [[agent_action, observation]]}

    # Define decision-making logic
    def should_continue(data: AgentState) -> str:
        # check session in data
        assert isinstance(data["session"], httpx.Client)
        # Logic to decide whether to continue in the loop or exit
        if isinstance(data["agent_outcome"], AgentFinish):
            return "exit"
        else:
            return "continue"

    # Define a new graph
    workflow = StateGraph(AgentState)

    workflow.add_node("agent", agent)
    workflow.add_node("tools", execute_tools, input=ToolState)

    workflow.set_entry_point("agent")

    workflow.add_conditional_edges(
        "agent", should_continue, {"continue": "tools", "exit": END}
    )

    workflow.add_edge("tools", "agent")

    app = workflow.compile()

    if SHOULD_CHECK_SNAPSHOTS:
        assert json.dumps(app.get_input_schema().model_json_schema()) == snapshot
        assert json.dumps(app.get_output_schema().model_json_schema()) == snapshot
        assert json.dumps(app.get_graph().to_json(), indent=2) == snapshot
        assert app.get_graph().draw_mermaid(with_styles=False) == snapshot

    with assert_ctx_once():
        assert app.invoke({"input": "what is weather in sf"}) == {
            "input": "what is weather in sf",
            "intermediate_steps": [
                [
                    AgentAction(
                        tool="search_api",
                        tool_input="query",
                        log="tool:search_api:query",
                    ),
                    "result for query",
                ],
                [
                    AgentAction(
                        tool="search_api",
                        tool_input="another",
                        log="tool:search_api:another",
                    ),
                    "result for another",
                ],
            ],
            "agent_outcome": AgentFinish(
                return_values={"answer": "answer"}, log="finish:answer"
            ),
        }

    with assert_ctx_once():
        assert [*app.stream({"input": "what is weather in sf"})] == [
            {
                "agent": {
                    "agent_outcome": AgentAction(
                        tool="search_api",
                        tool_input="query",
                        log="tool:search_api:query",
                    ),
                }
            },
            {
                "tools": {
                    "intermediate_steps": [
                        [
                            AgentAction(
                                tool="search_api",
                                tool_input="query",
                                log="tool:search_api:query",
                            ),
                            "result for query",
                        ]
                    ],
                }
            },
            {
                "agent": {
                    "agent_outcome": AgentAction(
                        tool="search_api",
                        tool_input="another",
                        log="tool:search_api:another",
                    ),
                }
            },
            {
                "tools": {
                    "intermediate_steps": [
                        [
                            AgentAction(
                                tool="search_api",
                                tool_input="another",
                                log="tool:search_api:another",
                            ),
                            "result for another",
                        ],
                    ],
                }
            },
            {
                "agent": {
                    "agent_outcome": AgentFinish(
                        return_values={"answer": "answer"}, log="finish:answer"
                    ),
                }
            },
        ]

    # test state get/update methods with interrupt_after

    app_w_interrupt = workflow.compile(
        checkpointer=checkpointer,
        interrupt_after=["agent"],
    )
    config = {"configurable": {"thread_id": "1"}}

    with assert_ctx_once():
        assert [
            c
            for c in app_w_interrupt.stream({"input": "what is weather in sf"}, config)
        ] == [
            {
                "agent": {
                    "agent_outcome": AgentAction(
                        tool="search_api",
                        tool_input="query",
                        log="tool:search_api:query",
                    ),
                }
            },
        ]

    assert app_w_interrupt.get_state(config) == StateSnapshot(
        values={
            "agent_outcome": AgentAction(
                tool="search_api", tool_input="query", log="tool:search_api:query"
            ),
            "intermediate_steps": [],
        },
        tasks=(PregelTask(AnyStr(), "tools"),),
        next=("tools",),
        config=app_w_interrupt.checkpointer.get_tuple(config).config,
        created_at=app_w_interrupt.checkpointer.get_tuple(config).checkpoint["ts"],
        metadata={
            "parents": {},
            "source": "loop",
            "step": 1,
            "writes": {
                "agent": {
                    "agent_outcome": AgentAction(
                        tool="search_api",
                        tool_input="query",
                        log="tool:search_api:query",
                    ),
                }
            },
        },
        parent_config=[*app_w_interrupt.checkpointer.list(config, limit=2)][-1].config,
    )

    with assert_ctx_once():
        app_w_interrupt.update_state(
            config,
            {
                "agent_outcome": AgentAction(
                    tool="search_api",
                    tool_input="query",
                    log="tool:search_api:a different query",
                )
            },
        )

    assert app_w_interrupt.get_state(config) == StateSnapshot(
        values={
            "agent_outcome": AgentAction(
                tool="search_api",
                tool_input="query",
                log="tool:search_api:a different query",
            ),
            "intermediate_steps": [],
        },
        tasks=(PregelTask(AnyStr(), "tools"),),
        next=("tools",),
        config=app_w_interrupt.checkpointer.get_tuple(config).config,
        created_at=app_w_interrupt.checkpointer.get_tuple(config).checkpoint["ts"],
        metadata={
            "parents": {},
            "source": "update",
            "step": 2,
            "writes": {
                "agent": {
                    "agent_outcome": AgentAction(
                        tool="search_api",
                        tool_input="query",
                        log="tool:search_api:a different query",
                    )
                },
            },
        },
        parent_config=[*app_w_interrupt.checkpointer.list(config, limit=2)][-1].config,
    )

    with assert_ctx_once():
        assert [c for c in app_w_interrupt.stream(None, config)] == [
            {
                "tools": {
                    "intermediate_steps": [
                        [
                            AgentAction(
                                tool="search_api",
                                tool_input="query",
                                log="tool:search_api:a different query",
                            ),
                            "result for query",
                        ]
                    ],
                }
            },
            {
                "agent": {
                    "agent_outcome": AgentAction(
                        tool="search_api",
                        tool_input="another",
                        log="tool:search_api:another",
                    ),
                }
            },
        ]

    with assert_ctx_once():
        app_w_interrupt.update_state(
            config,
            {
                "agent_outcome": AgentFinish(
                    return_values={"answer": "a really nice answer"},
                    log="finish:a really nice answer",
                )
            },
        )

    assert app_w_interrupt.get_state(config) == StateSnapshot(
        values={
            "agent_outcome": AgentFinish(
                return_values={"answer": "a really nice answer"},
                log="finish:a really nice answer",
            ),
            "intermediate_steps": [
                [
                    AgentAction(
                        tool="search_api",
                        tool_input="query",
                        log="tool:search_api:a different query",
                    ),
                    "result for query",
                ]
            ],
        },
        tasks=(),
        next=(),
        config=app_w_interrupt.checkpointer.get_tuple(config).config,
        created_at=app_w_interrupt.checkpointer.get_tuple(config).checkpoint["ts"],
        metadata={
            "parents": {},
            "source": "update",
            "step": 5,
            "writes": {
                "agent": {
                    "agent_outcome": AgentFinish(
                        return_values={"answer": "a really nice answer"},
                        log="finish:a really nice answer",
                    )
                }
            },
        },
        parent_config=[*app_w_interrupt.checkpointer.list(config, limit=2)][-1].config,
    )

    # test state get/update methods with interrupt_before

    app_w_interrupt = workflow.compile(
        checkpointer=checkpointer,
        interrupt_before=["tools"],
        debug=True,
    )
    config = {"configurable": {"thread_id": "2"}}
    llm.i = 0  # reset the llm

    assert [
        c for c in app_w_interrupt.stream({"input": "what is weather in sf"}, config)
    ] == [
        {
            "agent": {
                "agent_outcome": AgentAction(
                    tool="search_api", tool_input="query", log="tool:search_api:query"
                ),
            }
        },
    ]

    assert app_w_interrupt.get_state(config) == StateSnapshot(
        values={
            "agent_outcome": AgentAction(
                tool="search_api", tool_input="query", log="tool:search_api:query"
            ),
            "intermediate_steps": [],
        },
        tasks=(PregelTask(AnyStr(), "tools"),),
        next=("tools",),
        config=app_w_interrupt.checkpointer.get_tuple(config).config,
        created_at=app_w_interrupt.checkpointer.get_tuple(config).checkpoint["ts"],
        metadata={
            "parents": {},
            "source": "loop",
            "step": 1,
            "writes": {
                "agent": {
                    "agent_outcome": AgentAction(
                        tool="search_api",
                        tool_input="query",
                        log="tool:search_api:query",
                    ),
                }
            },
        },
        parent_config=[*app_w_interrupt.checkpointer.list(config, limit=2)][-1].config,
    )

    app_w_interrupt.update_state(
        config,
        {
            "agent_outcome": AgentAction(
                tool="search_api",
                tool_input="query",
                log="tool:search_api:a different query",
            )
        },
    )

    assert app_w_interrupt.get_state(config) == StateSnapshot(
        values={
            "agent_outcome": AgentAction(
                tool="search_api",
                tool_input="query",
                log="tool:search_api:a different query",
            ),
            "intermediate_steps": [],
        },
        tasks=(PregelTask(AnyStr(), "tools"),),
        next=("tools",),
        config=app_w_interrupt.checkpointer.get_tuple(config).config,
        created_at=app_w_interrupt.checkpointer.get_tuple(config).checkpoint["ts"],
        metadata={
            "parents": {},
            "source": "update",
            "step": 2,
            "writes": {
                "agent": {
                    "agent_outcome": AgentAction(
                        tool="search_api",
                        tool_input="query",
                        log="tool:search_api:a different query",
                    )
                }
            },
        },
        parent_config=[*app_w_interrupt.checkpointer.list(config, limit=2)][-1].config,
    )

    assert [c for c in app_w_interrupt.stream(None, config)] == [
        {
            "tools": {
                "intermediate_steps": [
                    [
                        AgentAction(
                            tool="search_api",
                            tool_input="query",
                            log="tool:search_api:a different query",
                        ),
                        "result for query",
                    ]
                ],
            }
        },
        {
            "agent": {
                "agent_outcome": AgentAction(
                    tool="search_api",
                    tool_input="another",
                    log="tool:search_api:another",
                ),
            }
        },
    ]

    app_w_interrupt.update_state(
        config,
        {
            "agent_outcome": AgentFinish(
                return_values={"answer": "a really nice answer"},
                log="finish:a really nice answer",
            )
        },
    )

    assert app_w_interrupt.get_state(config) == StateSnapshot(
        values={
            "agent_outcome": AgentFinish(
                return_values={"answer": "a really nice answer"},
                log="finish:a really nice answer",
            ),
            "intermediate_steps": [
                [
                    AgentAction(
                        tool="search_api",
                        tool_input="query",
                        log="tool:search_api:a different query",
                    ),
                    "result for query",
                ]
            ],
        },
        tasks=(),
        next=(),
        config=app_w_interrupt.checkpointer.get_tuple(config).config,
        created_at=app_w_interrupt.checkpointer.get_tuple(config).checkpoint["ts"],
        metadata={
            "parents": {},
            "source": "update",
            "step": 5,
            "writes": {
                "agent": {
                    "agent_outcome": AgentFinish(
                        return_values={"answer": "a really nice answer"},
                        log="finish:a really nice answer",
                    )
                }
            },
        },
        parent_config=[*app_w_interrupt.checkpointer.list(config, limit=2)][-1].config,
    )

    # test w interrupt before all
    app_w_interrupt = workflow.compile(
        checkpointer=checkpointer,
        interrupt_before="*",
        debug=True,
    )
    config = {"configurable": {"thread_id": "3"}}
    llm.i = 0  # reset the llm

    assert [
        c for c in app_w_interrupt.stream({"input": "what is weather in sf"}, config)
    ] == []

    assert app_w_interrupt.get_state(config) == StateSnapshot(
        values={
            "intermediate_steps": [],
        },
        tasks=(PregelTask(AnyStr(), "agent"),),
        next=("agent",),
        config=app_w_interrupt.checkpointer.get_tuple(config).config,
        created_at=app_w_interrupt.checkpointer.get_tuple(config).checkpoint["ts"],
        metadata={"parents": {}, "source": "loop", "step": 0, "writes": None},
        parent_config=[*app_w_interrupt.checkpointer.list(config, limit=2)][-1].config,
    )

    assert [c for c in app_w_interrupt.stream(None, config)] == [
        {
            "agent": {
                "agent_outcome": AgentAction(
                    tool="search_api", tool_input="query", log="tool:search_api:query"
                ),
            }
        },
    ]

    assert app_w_interrupt.get_state(config) == StateSnapshot(
        values={
            "agent_outcome": AgentAction(
                tool="search_api", tool_input="query", log="tool:search_api:query"
            ),
            "intermediate_steps": [],
        },
        tasks=(PregelTask(AnyStr(), "tools"),),
        next=("tools",),
        config=app_w_interrupt.checkpointer.get_tuple(config).config,
        created_at=app_w_interrupt.checkpointer.get_tuple(config).checkpoint["ts"],
        metadata={
            "parents": {},
            "source": "loop",
            "step": 1,
            "writes": {
                "agent": {
                    "agent_outcome": AgentAction(
                        tool="search_api",
                        tool_input="query",
                        log="tool:search_api:query",
                    ),
                }
            },
        },
        parent_config=[*app_w_interrupt.checkpointer.list(config, limit=2)][-1].config,
    )

    assert [c for c in app_w_interrupt.stream(None, config)] == [
        {
            "tools": {
                "intermediate_steps": [
                    [
                        AgentAction(
                            tool="search_api",
                            tool_input="query",
                            log="tool:search_api:query",
                        ),
                        "result for query",
                    ]
                ],
            }
        },
    ]

    assert app_w_interrupt.get_state(config) == StateSnapshot(
        values={
            "agent_outcome": AgentAction(
                tool="search_api", tool_input="query", log="tool:search_api:query"
            ),
            "intermediate_steps": [
                [
                    AgentAction(
                        tool="search_api",
                        tool_input="query",
                        log="tool:search_api:query",
                    ),
                    "result for query",
                ]
            ],
        },
        tasks=(PregelTask(AnyStr(), "agent"),),
        next=("agent",),
        config=app_w_interrupt.checkpointer.get_tuple(config).config,
        created_at=app_w_interrupt.checkpointer.get_tuple(config).checkpoint["ts"],
        metadata={
            "parents": {},
            "source": "loop",
            "step": 2,
            "writes": {
                "tools": {
                    "intermediate_steps": [
                        [
                            AgentAction(
                                tool="search_api",
                                tool_input="query",
                                log="tool:search_api:query",
                            ),
                            "result for query",
                        ]
                    ],
                }
            },
        },
        parent_config=[*app_w_interrupt.checkpointer.list(config, limit=2)][-1].config,
    )

    assert [c for c in app_w_interrupt.stream(None, config)] == [
        {
            "agent": {
                "agent_outcome": AgentAction(
                    tool="search_api",
                    tool_input="another",
                    log="tool:search_api:another",
                ),
            }
        },
    ]

    # test w interrupt after all
    app_w_interrupt = workflow.compile(
        checkpointer=checkpointer,
        interrupt_after="*",
    )
    config = {"configurable": {"thread_id": "4"}}
    llm.i = 0  # reset the llm

    assert [
        c for c in app_w_interrupt.stream({"input": "what is weather in sf"}, config)
    ] == [
        {
            "agent": {
                "agent_outcome": AgentAction(
                    tool="search_api", tool_input="query", log="tool:search_api:query"
                ),
            }
        },
    ]

    assert app_w_interrupt.get_state(config) == StateSnapshot(
        values={
            "agent_outcome": AgentAction(
                tool="search_api", tool_input="query", log="tool:search_api:query"
            ),
            "intermediate_steps": [],
        },
        tasks=(PregelTask(AnyStr(), "tools"),),
        next=("tools",),
        config=app_w_interrupt.checkpointer.get_tuple(config).config,
        created_at=app_w_interrupt.checkpointer.get_tuple(config).checkpoint["ts"],
        metadata={
            "parents": {},
            "source": "loop",
            "step": 1,
            "writes": {
                "agent": {
                    "agent_outcome": AgentAction(
                        tool="search_api",
                        tool_input="query",
                        log="tool:search_api:query",
                    ),
                }
            },
        },
        parent_config=[*app_w_interrupt.checkpointer.list(config, limit=2)][-1].config,
    )

    assert [c for c in app_w_interrupt.stream(None, config)] == [
        {
            "tools": {
                "intermediate_steps": [
                    [
                        AgentAction(
                            tool="search_api",
                            tool_input="query",
                            log="tool:search_api:query",
                        ),
                        "result for query",
                    ]
                ],
            }
        },
    ]

    assert app_w_interrupt.get_state(config) == StateSnapshot(
        values={
            "agent_outcome": AgentAction(
                tool="search_api", tool_input="query", log="tool:search_api:query"
            ),
            "intermediate_steps": [
                [
                    AgentAction(
                        tool="search_api",
                        tool_input="query",
                        log="tool:search_api:query",
                    ),
                    "result for query",
                ]
            ],
        },
        tasks=(PregelTask(AnyStr(), "agent"),),
        next=("agent",),
        config=app_w_interrupt.checkpointer.get_tuple(config).config,
        created_at=app_w_interrupt.checkpointer.get_tuple(config).checkpoint["ts"],
        metadata={
            "parents": {},
            "source": "loop",
            "step": 2,
            "writes": {
                "tools": {
                    "intermediate_steps": [
                        [
                            AgentAction(
                                tool="search_api",
                                tool_input="query",
                                log="tool:search_api:query",
                            ),
                            "result for query",
                        ]
                    ],
                }
            },
        },
        parent_config=[*app_w_interrupt.checkpointer.list(config, limit=2)][-1].config,
    )

    assert [c for c in app_w_interrupt.stream(None, config)] == [
        {
            "agent": {
                "agent_outcome": AgentAction(
                    tool="search_api",
                    tool_input="another",
                    log="tool:search_api:another",
                ),
            }
        },
    ]


def test_conditional_state_graph_with_list_edge_inputs(snapshot: SnapshotAssertion):
    class State(TypedDict):
        foo: Annotated[list[str], operator.add]

    graph_builder = StateGraph(State)
    graph_builder.add_node("A", lambda x: {"foo": ["A"]})
    graph_builder.add_node("B", lambda x: {"foo": ["B"]})
    graph_builder.add_edge(START, "A")
    graph_builder.add_edge(START, "B")
    graph_builder.add_edge(["A", "B"], END)

    app = graph_builder.compile()
    assert app.invoke({"foo": []}) == {"foo": ["A", "B"]}

    assert json.dumps(app.get_graph().to_json(), indent=2) == snapshot
    assert app.get_graph().draw_mermaid(with_styles=False) == snapshot


def test_state_graph_w_config_inherited_state_keys(snapshot: SnapshotAssertion) -> None:
    from langchain_core.language_models.fake import FakeStreamingListLLM
    from langchain_core.prompts import PromptTemplate
    from langchain_core.tools import tool

    class BaseState(TypedDict):
        input: str
        agent_outcome: Optional[Union[AgentAction, AgentFinish]]

    class AgentState(BaseState, total=False):
        intermediate_steps: Annotated[list[tuple[AgentAction, str]], operator.add]

    assert get_type_hints(AgentState).keys() == {
        "input",
        "agent_outcome",
        "intermediate_steps",
    }

    class Config(TypedDict, total=False):
        tools: list[str]

    # Assemble the tools
    @tool()
    def search_api(query: str) -> str:
        """Searches the API for the query."""
        return f"result for {query}"

    tools = [search_api]

    # Construct the agent
    prompt = PromptTemplate.from_template("Hello!")

    llm = FakeStreamingListLLM(
        responses=[
            "tool:search_api:query",
            "tool:search_api:another",
            "finish:answer",
        ]
    )

    def agent_parser(input: str) -> dict[str, Union[AgentAction, AgentFinish]]:
        if input.startswith("finish"):
            _, answer = input.split(":")
            return {
                "agent_outcome": AgentFinish(
                    return_values={"answer": answer}, log=input
                )
            }
        else:
            _, tool_name, tool_input = input.split(":")
            return {
                "agent_outcome": AgentAction(
                    tool=tool_name, tool_input=tool_input, log=input
                )
            }

    agent = prompt | llm | agent_parser

    # Define tool execution logic
    def execute_tools(data: AgentState) -> dict:
        agent_action: AgentAction = data.pop("agent_outcome")
        observation = {t.name: t for t in tools}[agent_action.tool].invoke(
            agent_action.tool_input
        )
        return {"intermediate_steps": [(agent_action, observation)]}

    # Define decision-making logic
    def should_continue(data: AgentState) -> str:
        # Logic to decide whether to continue in the loop or exit
        if isinstance(data["agent_outcome"], AgentFinish):
            return "exit"
        else:
            return "continue"

    # Define a new graph
    builder = StateGraph(AgentState, Config)

    builder.add_node("agent", agent)
    builder.add_node("tools", execute_tools)

    builder.set_entry_point("agent")

    builder.add_conditional_edges(
        "agent", should_continue, {"continue": "tools", "exit": END}
    )

    builder.add_edge("tools", "agent")

    app = builder.compile()

    if SHOULD_CHECK_SNAPSHOTS:
        assert json.dumps(app.config_schema().model_json_schema()) == snapshot
        assert json.dumps(app.get_input_schema().model_json_schema()) == snapshot
        assert json.dumps(app.get_output_schema().model_json_schema()) == snapshot

    assert builder.channels.keys() == {"input", "agent_outcome", "intermediate_steps"}

    assert app.invoke({"input": "what is weather in sf"}) == {
        "agent_outcome": AgentFinish(
            return_values={"answer": "answer"}, log="finish:answer"
        ),
        "input": "what is weather in sf",
        "intermediate_steps": [
            (
                AgentAction(
                    tool="search_api", tool_input="query", log="tool:search_api:query"
                ),
                "result for query",
            ),
            (
                AgentAction(
                    tool="search_api",
                    tool_input="another",
                    log="tool:search_api:another",
                ),
                "result for another",
            ),
        ],
    }


def test_conditional_entrypoint_graph_state(snapshot: SnapshotAssertion) -> None:
    class AgentState(TypedDict, total=False):
        input: str
        output: str
        steps: Annotated[list[str], operator.add]

    def left(data: AgentState) -> AgentState:
        return {"output": data["input"] + "->left"}

    def right(data: AgentState) -> AgentState:
        return {"output": data["input"] + "->right"}

    def should_start(data: AgentState) -> str:
        assert data["steps"] == [], "Expected input to be read from the state"
        # Logic to decide where to start
        if len(data["input"]) > 10:
            return "go-right"
        else:
            return "go-left"

    # Define a new graph
    workflow = StateGraph(AgentState)

    workflow.add_node("left", left)
    workflow.add_node("right", right)

    workflow.set_conditional_entry_point(
        should_start, {"go-left": "left", "go-right": "right"}
    )

    workflow.add_conditional_edges("left", lambda data: END, {END: END})
    workflow.add_edge("right", END)

    app = workflow.compile()

    if SHOULD_CHECK_SNAPSHOTS:
        assert json.dumps(app.get_input_schema().model_json_schema()) == snapshot
        assert json.dumps(app.get_output_schema().model_json_schema()) == snapshot
        assert json.dumps(app.get_graph().to_json(), indent=2) == snapshot
        assert app.get_graph().draw_mermaid(with_styles=False) == snapshot

    assert app.invoke({"input": "what is weather in sf"}) == {
        "input": "what is weather in sf",
        "output": "what is weather in sf->right",
        "steps": [],
    }

    assert [*app.stream({"input": "what is weather in sf"})] == [
        {"right": {"output": "what is weather in sf->right"}},
    ]


def test_prebuilt_tool_chat(snapshot: SnapshotAssertion) -> None:
    from langchain_core.language_models.fake_chat_models import (
        FakeMessagesListChatModel,
    )
    from langchain_core.messages import AIMessage, HumanMessage
    from langchain_core.tools import tool

    class FakeFuntionChatModel(FakeMessagesListChatModel):
        def bind_tools(self, functions: list):
            return self

    @tool()
    def search_api(query: str) -> str:
        """Searches the API for the query."""
        return f"result for {query}"

    tools = [search_api]

    model = FakeFuntionChatModel(
        responses=[
            AIMessage(
                content="",
                tool_calls=[
                    {
                        "id": "tool_call123",
                        "name": "search_api",
                        "args": {"query": "query"},
                    },
                ],
            ),
            AIMessage(
                content="",
                tool_calls=[
                    {
                        "id": "tool_call234",
                        "name": "search_api",
                        "args": {"query": "another"},
                    },
                    {
                        "id": "tool_call567",
                        "name": "search_api",
                        "args": {"query": "a third one"},
                    },
                ],
            ),
            AIMessage(content="answer"),
        ]
    )

    app = create_tool_calling_executor(model, tools)

    if SHOULD_CHECK_SNAPSHOTS:
        assert json.dumps(app.get_input_schema().model_json_schema()) == snapshot
        assert json.dumps(app.get_output_schema().model_json_schema()) == snapshot
        assert json.dumps(app.get_graph().to_json(), indent=2) == snapshot
        assert app.get_graph().draw_mermaid(with_styles=False) == snapshot

    assert app.invoke(
        {"messages": [HumanMessage(content="what is weather in sf")]}
    ) == {
        "messages": [
            _AnyIdHumanMessage(content="what is weather in sf"),
            _AnyIdAIMessage(
                content="",
                tool_calls=[
                    {
                        "id": "tool_call123",
                        "name": "search_api",
                        "args": {"query": "query"},
                    },
                ],
            ),
            _AnyIdToolMessage(
                content="result for query",
                name="search_api",
                tool_call_id="tool_call123",
            ),
            _AnyIdAIMessage(
                content="",
                tool_calls=[
                    {
                        "id": "tool_call234",
                        "name": "search_api",
                        "args": {"query": "another"},
                    },
                    {
                        "id": "tool_call567",
                        "name": "search_api",
                        "args": {"query": "a third one"},
                    },
                ],
            ),
            _AnyIdToolMessage(
                content="result for another",
                name="search_api",
                tool_call_id="tool_call234",
            ),
            _AnyIdToolMessage(
                content="result for a third one",
                name="search_api",
                tool_call_id="tool_call567",
                id=AnyStr(),
            ),
            _AnyIdAIMessage(content="answer"),
        ]
    }

    assert app.invoke(
        {"messages": [HumanMessage(content="what is weather in sf")]},
        {"recursion_limit": 2},
        debug=True,
    ) == {
        "messages": [
            _AnyIdHumanMessage(content="what is weather in sf"),
            _AnyIdAIMessage(content="Sorry, need more steps to process this request."),
        ]
    }

    model.i = 0  # reset the model

    assert app.invoke(
        {"messages": [HumanMessage(content="what is weather in sf")]},
        stream_mode="updates",
    ) == [
        {
            "agent": {
                "messages": [
                    _AnyIdAIMessage(
                        content="",
                        tool_calls=[
                            {
                                "id": "tool_call123",
                                "name": "search_api",
                                "args": {"query": "query"},
                            },
                        ],
                    )
                ]
            }
        },
        {
            "tools": {
                "messages": [
                    _AnyIdToolMessage(
                        content="result for query",
                        name="search_api",
                        tool_call_id="tool_call123",
                    )
                ]
            }
        },
        {
            "agent": {
                "messages": [
                    _AnyIdAIMessage(
                        content="",
                        tool_calls=[
                            {
                                "id": "tool_call234",
                                "name": "search_api",
                                "args": {"query": "another"},
                            },
                            {
                                "id": "tool_call567",
                                "name": "search_api",
                                "args": {"query": "a third one"},
                            },
                        ],
                    )
                ]
            }
        },
        {
            "tools": {
                "messages": [
                    _AnyIdToolMessage(
                        content="result for another",
                        name="search_api",
                        tool_call_id="tool_call234",
                    ),
                    _AnyIdToolMessage(
                        content="result for a third one",
                        name="search_api",
                        tool_call_id="tool_call567",
                    ),
                ]
            }
        },
        {"agent": {"messages": [_AnyIdAIMessage(content="answer")]}},
    ]

    assert [
        *app.stream({"messages": [HumanMessage(content="what is weather in sf")]})
    ] == [
        {
            "agent": {
                "messages": [
                    _AnyIdAIMessage(
                        content="",
                        tool_calls=[
                            {
                                "id": "tool_call123",
                                "name": "search_api",
                                "args": {"query": "query"},
                            },
                        ],
                    )
                ]
            }
        },
        {
            "tools": {
                "messages": [
                    _AnyIdToolMessage(
                        content="result for query",
                        name="search_api",
                        tool_call_id="tool_call123",
                    )
                ]
            }
        },
        {
            "agent": {
                "messages": [
                    _AnyIdAIMessage(
                        content="",
                        tool_calls=[
                            {
                                "id": "tool_call234",
                                "name": "search_api",
                                "args": {"query": "another"},
                            },
                            {
                                "id": "tool_call567",
                                "name": "search_api",
                                "args": {"query": "a third one"},
                            },
                        ],
                    )
                ]
            }
        },
        {
            "tools": {
                "messages": [
                    _AnyIdToolMessage(
                        content="result for another",
                        name="search_api",
                        tool_call_id="tool_call234",
                    ),
                    _AnyIdToolMessage(
                        content="result for a third one",
                        name="search_api",
                        tool_call_id="tool_call567",
                    ),
                ]
            }
        },
        {"agent": {"messages": [_AnyIdAIMessage(content="answer")]}},
    ]


@pytest.mark.parametrize("checkpointer_name", ALL_CHECKPOINTERS_SYNC)
def test_state_graph_packets(
    request: pytest.FixtureRequest, checkpointer_name: str, mocker: MockerFixture
) -> None:
    from langchain_core.language_models.fake_chat_models import (
        FakeMessagesListChatModel,
    )
    from langchain_core.messages import (
        AIMessage,
        BaseMessage,
        HumanMessage,
        ToolCall,
        ToolMessage,
    )
    from langchain_core.tools import tool

    checkpointer: BaseCheckpointSaver = request.getfixturevalue(
        f"checkpointer_{checkpointer_name}"
    )

    class AgentState(TypedDict):
        messages: Annotated[list[BaseMessage], add_messages]
        session: Annotated[httpx.Client, Context(httpx.Client)]

    @tool()
    def search_api(query: str) -> str:
        """Searches the API for the query."""
        return f"result for {query}"

    tools = [search_api]
    tools_by_name = {t.name: t for t in tools}

    model = FakeMessagesListChatModel(
        responses=[
            AIMessage(
                id="ai1",
                content="",
                tool_calls=[
                    {
                        "id": "tool_call123",
                        "name": "search_api",
                        "args": {"query": "query"},
                    },
                ],
            ),
            AIMessage(
                id="ai2",
                content="",
                tool_calls=[
                    {
                        "id": "tool_call234",
                        "name": "search_api",
                        "args": {"query": "another", "idx": 0},
                    },
                    {
                        "id": "tool_call567",
                        "name": "search_api",
                        "args": {"query": "a third one", "idx": 1},
                    },
                ],
            ),
            AIMessage(id="ai3", content="answer"),
        ]
    )

    def agent(data: AgentState) -> AgentState:
        assert isinstance(data["session"], httpx.Client)
        return {
            "messages": model.invoke(data["messages"]),
            "something_extra": "hi there",
        }

    # Define decision-making logic
    def should_continue(data: AgentState) -> str:
        assert isinstance(data["session"], httpx.Client)
        assert (
            data["something_extra"] == "hi there"
        ), "nodes can pass extra data to their cond edges, which isn't saved in state"
        # Logic to decide whether to continue in the loop or exit
        if tool_calls := data["messages"][-1].tool_calls:
            return [
                Send("tools", {"call": tool_call, "my_session": data["session"]})
                for tool_call in tool_calls
            ]
        else:
            return END

    class ToolInput(TypedDict):
        call: ToolCall
        my_session: httpx.Client

    def tools_node(input: ToolInput, config: RunnableConfig) -> AgentState:
        assert isinstance(input["my_session"], httpx.Client)
        tool_call = input["call"]
        time.sleep(tool_call["args"].get("idx", 0) / 10)
        output = tools_by_name[tool_call["name"]].invoke(tool_call["args"], config)
        return {
            "messages": ToolMessage(
                content=output, name=tool_call["name"], tool_call_id=tool_call["id"]
            )
        }

    # Define a new graph
    workflow = StateGraph(AgentState)

    # Define the two nodes we will cycle between
    workflow.add_node("agent", agent)
    workflow.add_node("tools", tools_node)

    # Set the entrypoint as `agent`
    # This means that this node is the first one called
    workflow.set_entry_point("agent")

    # We now add a conditional edge
    workflow.add_conditional_edges("agent", should_continue)

    # We now add a normal edge from `tools` to `agent`.
    # This means that after `tools` is called, `agent` node is called next.
    workflow.add_edge("tools", "agent")

    # Finally, we compile it!
    # This compiles it into a LangChain Runnable,
    # meaning you can use it as you would any other runnable
    app = workflow.compile()

    assert app.invoke({"messages": HumanMessage(content="what is weather in sf")}) == {
        "messages": [
            _AnyIdHumanMessage(content="what is weather in sf"),
            AIMessage(
                id="ai1",
                content="",
                tool_calls=[
                    {
                        "id": "tool_call123",
                        "name": "search_api",
                        "args": {"query": "query"},
                    },
                ],
            ),
            _AnyIdToolMessage(
                content="result for query",
                name="search_api",
                tool_call_id="tool_call123",
            ),
            AIMessage(
                id="ai2",
                content="",
                tool_calls=[
                    {
                        "id": "tool_call234",
                        "name": "search_api",
                        "args": {"query": "another", "idx": 0},
                    },
                    {
                        "id": "tool_call567",
                        "name": "search_api",
                        "args": {"query": "a third one", "idx": 1},
                    },
                ],
            ),
            _AnyIdToolMessage(
                content="result for another",
                name="search_api",
                tool_call_id="tool_call234",
            ),
            _AnyIdToolMessage(
                content="result for a third one",
                name="search_api",
                tool_call_id="tool_call567",
            ),
            AIMessage(content="answer", id="ai3"),
        ]
    }

    assert [
        c
        for c in app.stream(
            {"messages": [HumanMessage(content="what is weather in sf")]}
        )
    ] == [
        {
            "agent": {
                "messages": AIMessage(
                    id="ai1",
                    content="",
                    tool_calls=[
                        {
                            "id": "tool_call123",
                            "name": "search_api",
                            "args": {"query": "query"},
                        },
                    ],
                )
            },
        },
        {
            "tools": {
                "messages": _AnyIdToolMessage(
                    content="result for query",
                    name="search_api",
                    tool_call_id="tool_call123",
                )
            }
        },
        {
            "agent": {
                "messages": AIMessage(
                    id="ai2",
                    content="",
                    tool_calls=[
                        {
                            "id": "tool_call234",
                            "name": "search_api",
                            "args": {"query": "another", "idx": 0},
                        },
                        {
                            "id": "tool_call567",
                            "name": "search_api",
                            "args": {"query": "a third one", "idx": 1},
                        },
                    ],
                )
            }
        },
        {
            "tools": {
                "messages": _AnyIdToolMessage(
                    content="result for another",
                    name="search_api",
                    tool_call_id="tool_call234",
                )
            },
        },
        {
            "tools": {
                "messages": _AnyIdToolMessage(
                    content="result for a third one",
                    name="search_api",
                    tool_call_id="tool_call567",
                ),
            },
        },
        {"agent": {"messages": AIMessage(content="answer", id="ai3")}},
    ]

    app_w_interrupt = workflow.compile(
        checkpointer=checkpointer,
        interrupt_after=["agent"],
    )
    config = {"configurable": {"thread_id": "1"}}

    assert [
        c
        for c in app_w_interrupt.stream(
            {"messages": HumanMessage(content="what is weather in sf")}, config
        )
    ] == [
        {
            "agent": {
                "messages": AIMessage(
                    id="ai1",
                    content="",
                    tool_calls=[
                        {
                            "id": "tool_call123",
                            "name": "search_api",
                            "args": {"query": "query"},
                        },
                    ],
                )
            }
        },
    ]

    assert app_w_interrupt.get_state(config) == StateSnapshot(
        values={
            "messages": [
                _AnyIdHumanMessage(content="what is weather in sf"),
                AIMessage(
                    id="ai1",
                    content="",
                    tool_calls=[
                        {
                            "id": "tool_call123",
                            "name": "search_api",
                            "args": {"query": "query"},
                        },
                    ],
                ),
            ]
        },
        tasks=(PregelTask(AnyStr(), "tools"),),
        next=("tools",),
        config=(app_w_interrupt.checkpointer.get_tuple(config)).config,
        created_at=(app_w_interrupt.checkpointer.get_tuple(config)).checkpoint["ts"],
        metadata={
            "parents": {},
            "source": "loop",
            "step": 1,
            "writes": {
                "agent": {
                    "messages": AIMessage(
                        id="ai1",
                        content="",
                        tool_calls=[
                            {
                                "id": "tool_call123",
                                "name": "search_api",
                                "args": {"query": "query"},
                            },
                        ],
                    )
                }
            },
        },
        parent_config=[*app_w_interrupt.checkpointer.list(config, limit=2)][-1].config,
    )

    # modify ai message
    last_message = (app_w_interrupt.get_state(config)).values["messages"][-1]
    last_message.tool_calls[0]["args"]["query"] = "a different query"
    app_w_interrupt.update_state(
        config, {"messages": last_message, "something_extra": "hi there"}
    )

    # message was replaced instead of appended
    assert app_w_interrupt.get_state(config) == StateSnapshot(
        values={
            "messages": [
                _AnyIdHumanMessage(content="what is weather in sf"),
                AIMessage(
                    id="ai1",
                    content="",
                    tool_calls=[
                        {
                            "id": "tool_call123",
                            "name": "search_api",
                            "args": {"query": "a different query"},
                        },
                    ],
                ),
            ]
        },
        tasks=(PregelTask(AnyStr(), "tools"),),
        next=("tools",),
        config=app_w_interrupt.checkpointer.get_tuple(config).config,
        created_at=(app_w_interrupt.checkpointer.get_tuple(config)).checkpoint["ts"],
        metadata={
            "parents": {},
            "source": "update",
            "step": 2,
            "writes": {
                "agent": {
                    "messages": AIMessage(
                        id="ai1",
                        content="",
                        tool_calls=[
                            {
                                "id": "tool_call123",
                                "name": "search_api",
                                "args": {"query": "a different query"},
                            },
                        ],
                    ),
                    "something_extra": "hi there",
                }
            },
        },
        parent_config=[*app_w_interrupt.checkpointer.list(config, limit=2)][-1].config,
    )

    assert [c for c in app_w_interrupt.stream(None, config)] == [
        {
            "tools": {
                "messages": _AnyIdToolMessage(
                    content="result for a different query",
                    name="search_api",
                    tool_call_id="tool_call123",
                )
            }
        },
        {
            "agent": {
                "messages": AIMessage(
                    id="ai2",
                    content="",
                    tool_calls=[
                        {
                            "id": "tool_call234",
                            "name": "search_api",
                            "args": {"query": "another", "idx": 0},
                        },
                        {
                            "id": "tool_call567",
                            "name": "search_api",
                            "args": {"query": "a third one", "idx": 1},
                        },
                    ],
                )
            },
        },
    ]

    assert app_w_interrupt.get_state(config) == StateSnapshot(
        values={
            "messages": [
                _AnyIdHumanMessage(content="what is weather in sf"),
                AIMessage(
                    id="ai1",
                    content="",
                    tool_calls=[
                        {
                            "id": "tool_call123",
                            "name": "search_api",
                            "args": {"query": "a different query"},
                        },
                    ],
                ),
                _AnyIdToolMessage(
                    content="result for a different query",
                    name="search_api",
                    tool_call_id="tool_call123",
                ),
                AIMessage(
                    id="ai2",
                    content="",
                    tool_calls=[
                        {
                            "id": "tool_call234",
                            "name": "search_api",
                            "args": {"query": "another", "idx": 0},
                        },
                        {
                            "id": "tool_call567",
                            "name": "search_api",
                            "args": {"query": "a third one", "idx": 1},
                        },
                    ],
                ),
            ]
        },
        tasks=(PregelTask(AnyStr(), "tools"), PregelTask(AnyStr(), "tools")),
        next=("tools", "tools"),
        config=app_w_interrupt.checkpointer.get_tuple(config).config,
        created_at=(app_w_interrupt.checkpointer.get_tuple(config)).checkpoint["ts"],
        metadata={
            "parents": {},
            "source": "loop",
            "step": 4,
            "writes": {
                "agent": {
                    "messages": AIMessage(
                        id="ai2",
                        content="",
                        tool_calls=[
                            {
                                "id": "tool_call234",
                                "name": "search_api",
                                "args": {"query": "another", "idx": 0},
                            },
                            {
                                "id": "tool_call567",
                                "name": "search_api",
                                "args": {"query": "a third one", "idx": 1},
                            },
                        ],
                    )
                },
            },
        },
        parent_config=[*app_w_interrupt.checkpointer.list(config, limit=2)][-1].config,
    )

    app_w_interrupt.update_state(
        config,
        {
            "messages": AIMessage(content="answer", id="ai2"),
            "something_extra": "hi there",
        },
    )

    # replaces message even if object identity is different, as long as id is the same
    assert app_w_interrupt.get_state(config) == StateSnapshot(
        values={
            "messages": [
                _AnyIdHumanMessage(content="what is weather in sf"),
                AIMessage(
                    id="ai1",
                    content="",
                    tool_calls=[
                        {
                            "id": "tool_call123",
                            "name": "search_api",
                            "args": {"query": "a different query"},
                        },
                    ],
                ),
                _AnyIdToolMessage(
                    content="result for a different query",
                    name="search_api",
                    tool_call_id="tool_call123",
                ),
                AIMessage(content="answer", id="ai2"),
            ]
        },
        tasks=(),
        next=(),
        config=app_w_interrupt.checkpointer.get_tuple(config).config,
        created_at=(app_w_interrupt.checkpointer.get_tuple(config)).checkpoint["ts"],
        metadata={
            "parents": {},
            "source": "update",
            "step": 5,
            "writes": {
                "agent": {
                    "messages": AIMessage(content="answer", id="ai2"),
                    "something_extra": "hi there",
                }
            },
        },
        parent_config=[*app_w_interrupt.checkpointer.list(config, limit=2)][-1].config,
    )


@pytest.mark.parametrize("checkpointer_name", ALL_CHECKPOINTERS_SYNC)
def test_message_graph(
    snapshot: SnapshotAssertion,
    deterministic_uuids: MockerFixture,
    request: pytest.FixtureRequest,
    checkpointer_name: str,
) -> None:
    from copy import deepcopy

    from langchain_core.callbacks import CallbackManagerForLLMRun
    from langchain_core.language_models.fake_chat_models import (
        FakeMessagesListChatModel,
    )
    from langchain_core.messages import (
        AIMessage,
        BaseMessage,
        HumanMessage,
    )
    from langchain_core.outputs import ChatGeneration, ChatResult
    from langchain_core.tools import tool

    checkpointer: BaseCheckpointSaver = request.getfixturevalue(
        f"checkpointer_{checkpointer_name}"
    )

    class FakeFuntionChatModel(FakeMessagesListChatModel):
        def bind_functions(self, functions: list):
            return self

        def _generate(
            self,
            messages: list[BaseMessage],
            stop: Optional[list[str]] = None,
            run_manager: Optional[CallbackManagerForLLMRun] = None,
            **kwargs: Any,
        ) -> ChatResult:
            response = deepcopy(self.responses[self.i])
            if self.i < len(self.responses) - 1:
                self.i += 1
            else:
                self.i = 0
            generation = ChatGeneration(message=response)
            return ChatResult(generations=[generation])

    @tool()
    def search_api(query: str) -> str:
        """Searches the API for the query."""
        return f"result for {query}"

    tools = [search_api]

    model = FakeFuntionChatModel(
        responses=[
            AIMessage(
                content="",
                tool_calls=[
                    {
                        "id": "tool_call123",
                        "name": "search_api",
                        "args": {"query": "query"},
                    }
                ],
                id="ai1",
            ),
            AIMessage(
                content="",
                tool_calls=[
                    {
                        "id": "tool_call456",
                        "name": "search_api",
                        "args": {"query": "another"},
                    }
                ],
                id="ai2",
            ),
            AIMessage(content="answer", id="ai3"),
        ]
    )

    # Define the function that determines whether to continue or not
    def should_continue(messages):
        last_message = messages[-1]
        # If there is no function call, then we finish
        if not last_message.tool_calls:
            return "end"
        # Otherwise if there is, we continue
        else:
            return "continue"

    # Define a new graph
    workflow = MessageGraph()

    # Define the two nodes we will cycle between
    workflow.add_node("agent", model)
    workflow.add_node("tools", ToolNode(tools))

    # Set the entrypoint as `agent`
    # This means that this node is the first one called
    workflow.set_entry_point("agent")

    # We now add a conditional edge
    workflow.add_conditional_edges(
        # First, we define the start node. We use `agent`.
        # This means these are the edges taken after the `agent` node is called.
        "agent",
        # Next, we pass in the function that will determine which node is called next.
        should_continue,
        # Finally we pass in a mapping.
        # The keys are strings, and the values are other nodes.
        # END is a special node marking that the graph should finish.
        # What will happen is we will call `should_continue`, and then the output of that
        # will be matched against the keys in this mapping.
        # Based on which one it matches, that node will then be called.
        {
            # If `tools`, then we call the tool node.
            "continue": "tools",
            # Otherwise we finish.
            "end": END,
        },
    )

    # We now add a normal edge from `tools` to `agent`.
    # This means that after `tools` is called, `agent` node is called next.
    workflow.add_edge("tools", "agent")

    # Finally, we compile it!
    # This compiles it into a LangChain Runnable,
    # meaning you can use it as you would any other runnable
    app = workflow.compile()

    if SHOULD_CHECK_SNAPSHOTS:
        assert json.dumps(app.get_input_schema().model_json_schema()) == snapshot
        assert json.dumps(app.get_output_schema().model_json_schema()) == snapshot
        assert json.dumps(app.get_graph().to_json(), indent=2) == snapshot
        assert app.get_graph().draw_mermaid(with_styles=False) == snapshot

    assert app.invoke(HumanMessage(content="what is weather in sf")) == [
        _AnyIdHumanMessage(
            content="what is weather in sf",
        ),
        AIMessage(
            content="",
            tool_calls=[
                {
                    "id": "tool_call123",
                    "name": "search_api",
                    "args": {"query": "query"},
                }
            ],
            id="ai1",  # respects ids passed in
        ),
        _AnyIdToolMessage(
            content="result for query",
            name="search_api",
            tool_call_id="tool_call123",
<<<<<<< HEAD
=======
            id="00000000-0000-4000-8000-000000000010",
>>>>>>> 6727277f
        ),
        AIMessage(
            content="",
            tool_calls=[
                {
                    "id": "tool_call456",
                    "name": "search_api",
                    "args": {"query": "another"},
                }
            ],
            id="ai2",
        ),
        _AnyIdToolMessage(
            content="result for another",
            name="search_api",
            tool_call_id="tool_call456",
<<<<<<< HEAD
=======
            id="00000000-0000-4000-8000-000000000018",
>>>>>>> 6727277f
        ),
        AIMessage(content="answer", id="ai3"),
    ]

    assert [*app.stream([HumanMessage(content="what is weather in sf")])] == [
        {
            "agent": AIMessage(
                content="",
                tool_calls=[
                    {
                        "id": "tool_call123",
                        "name": "search_api",
                        "args": {"query": "query"},
                    }
                ],
                id="ai1",
            )
        },
        {
            "tools": [
                _AnyIdToolMessage(
                    content="result for query",
                    name="search_api",
                    tool_call_id="tool_call123",
<<<<<<< HEAD
=======
                    id="00000000-0000-4000-8000-000000000033",
>>>>>>> 6727277f
                )
            ]
        },
        {
            "agent": AIMessage(
                content="",
                tool_calls=[
                    {
                        "id": "tool_call456",
                        "name": "search_api",
                        "args": {"query": "another"},
                    }
                ],
                id="ai2",
            )
        },
        {
            "tools": [
                _AnyIdToolMessage(
                    content="result for another",
                    name="search_api",
                    tool_call_id="tool_call456",
<<<<<<< HEAD
=======
                    id="00000000-0000-4000-8000-000000000041",
>>>>>>> 6727277f
                )
            ]
        },
        {"agent": AIMessage(content="answer", id="ai3")},
    ]

    app_w_interrupt = workflow.compile(
        checkpointer=checkpointer,
        interrupt_after=["agent"],
    )
    config = {"configurable": {"thread_id": "1"}}

    assert [
        c for c in app_w_interrupt.stream(("human", "what is weather in sf"), config)
    ] == [
        {
            "agent": AIMessage(
                content="",
                tool_calls=[
                    {
                        "id": "tool_call123",
                        "name": "search_api",
                        "args": {"query": "query"},
                    }
                ],
                id="ai1",
            )
        },
    ]

    assert app_w_interrupt.get_state(config) == StateSnapshot(
        values=[
            _AnyIdHumanMessage(content="what is weather in sf"),
            AIMessage(
                content="",
                tool_calls=[
                    {
                        "id": "tool_call123",
                        "name": "search_api",
                        "args": {"query": "query"},
                    }
                ],
                id="ai1",
            ),
        ],
        tasks=(PregelTask(AnyStr(), "tools"),),
        next=("tools",),
        config=app_w_interrupt.checkpointer.get_tuple(config).config,
        created_at=app_w_interrupt.checkpointer.get_tuple(config).checkpoint["ts"],
        metadata={
            "parents": {},
            "source": "loop",
            "step": 1,
            "writes": {
                "agent": AIMessage(
                    content="",
                    tool_calls=[
                        {
                            "id": "tool_call123",
                            "name": "search_api",
                            "args": {"query": "query"},
                        }
                    ],
                    id="ai1",
                )
            },
        },
        parent_config=[*app_w_interrupt.checkpointer.list(config, limit=2)][-1].config,
    )

    # modify ai message
    last_message = app_w_interrupt.get_state(config).values[-1]
    last_message.tool_calls[0]["args"] = {"query": "a different query"}
    next_config = app_w_interrupt.update_state(config, last_message)

    # message was replaced instead of appended
    assert app_w_interrupt.get_state(config) == StateSnapshot(
        values=[
            _AnyIdHumanMessage(content="what is weather in sf"),
            AIMessage(
                content="",
                id="ai1",
                tool_calls=[
                    {
                        "id": "tool_call123",
                        "name": "search_api",
                        "args": {"query": "a different query"},
                    }
                ],
            ),
        ],
        tasks=(PregelTask(AnyStr(), "tools"),),
        next=("tools",),
        config=next_config,
        created_at=AnyStr(),
        metadata={
            "parents": {},
            "source": "update",
            "step": 2,
            "writes": {
                "agent": AIMessage(
                    content="",
                    tool_calls=[
                        {
                            "id": "tool_call123",
                            "name": "search_api",
                            "args": {"query": "a different query"},
                        }
                    ],
                    id="ai1",
                )
            },
        },
        parent_config=[*app_w_interrupt.checkpointer.list(config, limit=2)][-1].config,
    )

    assert [c for c in app_w_interrupt.stream(None, config)] == [
        {
            "tools": [
                _AnyIdToolMessage(
                    content="result for a different query",
                    name="search_api",
                    tool_call_id="tool_call123",
                )
            ]
        },
        {
            "agent": AIMessage(
                content="",
                tool_calls=[
                    {
                        "id": "tool_call456",
                        "name": "search_api",
                        "args": {"query": "another"},
                    }
                ],
                id="ai2",
            )
        },
    ]

    assert app_w_interrupt.get_state(config) == StateSnapshot(
        values=[
            _AnyIdHumanMessage(content="what is weather in sf"),
            AIMessage(
                content="",
                id="ai1",
                tool_calls=[
                    {
                        "id": "tool_call123",
                        "name": "search_api",
                        "args": {"query": "a different query"},
                    }
                ],
            ),
            _AnyIdToolMessage(
                content="result for a different query",
                name="search_api",
                tool_call_id="tool_call123",
            ),
            AIMessage(
                content="",
                tool_calls=[
                    {
                        "id": "tool_call456",
                        "name": "search_api",
                        "args": {"query": "another"},
                    }
                ],
                id="ai2",
            ),
        ],
        tasks=(PregelTask(AnyStr(), "tools"),),
        next=("tools",),
        config=app_w_interrupt.checkpointer.get_tuple(config).config,
        created_at=app_w_interrupt.checkpointer.get_tuple(config).checkpoint["ts"],
        metadata={
            "parents": {},
            "source": "loop",
            "step": 4,
            "writes": {
                "agent": AIMessage(
                    content="",
                    tool_calls=[
                        {
                            "id": "tool_call456",
                            "name": "search_api",
                            "args": {"query": "another"},
                        }
                    ],
                    id="ai2",
                )
            },
        },
        parent_config=[*app_w_interrupt.checkpointer.list(config, limit=2)][-1].config,
    )

    app_w_interrupt.update_state(
        config,
        AIMessage(content="answer", id="ai2"),  # replace existing message
    )

    # replaces message even if object identity is different, as long as id is the same
    assert app_w_interrupt.get_state(config) == StateSnapshot(
        values=[
            _AnyIdHumanMessage(content="what is weather in sf"),
            AIMessage(
                content="",
                id="ai1",
                tool_calls=[
                    {
                        "id": "tool_call123",
                        "name": "search_api",
                        "args": {"query": "a different query"},
                    }
                ],
            ),
            _AnyIdToolMessage(
                content="result for a different query",
                name="search_api",
                tool_call_id="tool_call123",
            ),
            AIMessage(content="answer", id="ai2"),
        ],
        tasks=(),
        next=(),
        config=app_w_interrupt.checkpointer.get_tuple(config).config,
        created_at=app_w_interrupt.checkpointer.get_tuple(config).checkpoint["ts"],
        metadata={
            "parents": {},
            "source": "update",
            "step": 5,
            "writes": {"agent": AIMessage(content="answer", id="ai2")},
        },
        parent_config=[*app_w_interrupt.checkpointer.list(config, limit=2)][-1].config,
    )

    app_w_interrupt = workflow.compile(
        checkpointer=checkpointer,
        interrupt_before=["tools"],
    )
    config = {"configurable": {"thread_id": "2"}}
    model.i = 0  # reset the llm

    assert [c for c in app_w_interrupt.stream("what is weather in sf", config)] == [
        {
            "agent": AIMessage(
                content="",
                tool_calls=[
                    {
                        "id": "tool_call123",
                        "name": "search_api",
                        "args": {"query": "query"},
                    }
                ],
                id="ai1",
            )
        },
    ]

    assert app_w_interrupt.get_state(config) == StateSnapshot(
        values=[
            _AnyIdHumanMessage(content="what is weather in sf"),
            AIMessage(
                content="",
                tool_calls=[
                    {
                        "id": "tool_call123",
                        "name": "search_api",
                        "args": {"query": "query"},
                    }
                ],
                id="ai1",
            ),
        ],
        tasks=(PregelTask(AnyStr(), "tools"),),
        next=("tools",),
        config=app_w_interrupt.checkpointer.get_tuple(config).config,
        created_at=app_w_interrupt.checkpointer.get_tuple(config).checkpoint["ts"],
        metadata={
            "parents": {},
            "source": "loop",
            "step": 1,
            "writes": {
                "agent": AIMessage(
                    content="",
                    tool_calls=[
                        {
                            "id": "tool_call123",
                            "name": "search_api",
                            "args": {"query": "query"},
                        }
                    ],
                    id="ai1",
                )
            },
        },
        parent_config=[*app_w_interrupt.checkpointer.list(config, limit=2)][-1].config,
    )

    # modify ai message
    last_message = app_w_interrupt.get_state(config).values[-1]
    last_message.tool_calls[0]["args"] = {"query": "a different query"}
    app_w_interrupt.update_state(config, last_message)

    # message was replaced instead of appended
    assert app_w_interrupt.get_state(config) == StateSnapshot(
        values=[
            _AnyIdHumanMessage(content="what is weather in sf"),
            AIMessage(
                content="",
                id="ai1",
                tool_calls=[
                    {
                        "id": "tool_call123",
                        "name": "search_api",
                        "args": {"query": "a different query"},
                    }
                ],
            ),
        ],
        tasks=(PregelTask(AnyStr(), "tools"),),
        next=("tools",),
        config=app_w_interrupt.checkpointer.get_tuple(config).config,
        created_at=app_w_interrupt.checkpointer.get_tuple(config).checkpoint["ts"],
        metadata={
            "parents": {},
            "source": "update",
            "step": 2,
            "writes": {
                "agent": AIMessage(
                    content="",
                    tool_calls=[
                        {
                            "id": "tool_call123",
                            "name": "search_api",
                            "args": {"query": "a different query"},
                        }
                    ],
                    id="ai1",
                )
            },
        },
        parent_config=[*app_w_interrupt.checkpointer.list(config, limit=2)][-1].config,
    )

    assert [c for c in app_w_interrupt.stream(None, config)] == [
        {
            "tools": [
                _AnyIdToolMessage(
                    content="result for a different query",
                    name="search_api",
                    tool_call_id="tool_call123",
                )
            ]
        },
        {
            "agent": AIMessage(
                content="",
                tool_calls=[
                    {
                        "id": "tool_call456",
                        "name": "search_api",
                        "args": {"query": "another"},
                    }
                ],
                id="ai2",
            )
        },
    ]

    assert app_w_interrupt.get_state(config) == StateSnapshot(
        values=[
            _AnyIdHumanMessage(content="what is weather in sf"),
            AIMessage(
                content="",
                id="ai1",
                tool_calls=[
                    {
                        "id": "tool_call123",
                        "name": "search_api",
                        "args": {"query": "a different query"},
                    }
                ],
            ),
            _AnyIdToolMessage(
                content="result for a different query",
                name="search_api",
                tool_call_id="tool_call123",
            ),
            AIMessage(
                content="",
                tool_calls=[
                    {
                        "id": "tool_call456",
                        "name": "search_api",
                        "args": {"query": "another"},
                    }
                ],
                id="ai2",
            ),
        ],
        tasks=(PregelTask(AnyStr(), "tools"),),
        next=("tools",),
        config=app_w_interrupt.checkpointer.get_tuple(config).config,
        created_at=app_w_interrupt.checkpointer.get_tuple(config).checkpoint["ts"],
        metadata={
            "parents": {},
            "source": "loop",
            "step": 4,
            "writes": {
                "agent": AIMessage(
                    content="",
                    tool_calls=[
                        {
                            "id": "tool_call456",
                            "name": "search_api",
                            "args": {"query": "another"},
                        }
                    ],
                    id="ai2",
                )
            },
        },
        parent_config=[*app_w_interrupt.checkpointer.list(config, limit=2)][-1].config,
    )

    app_w_interrupt.update_state(
        config,
        AIMessage(content="answer", id="ai2"),
    )

    # replaces message even if object identity is different, as long as id is the same
    assert app_w_interrupt.get_state(config) == StateSnapshot(
        values=[
            _AnyIdHumanMessage(content="what is weather in sf"),
            AIMessage(
                content="",
                id="ai1",
                tool_calls=[
                    {
                        "id": "tool_call123",
                        "name": "search_api",
                        "args": {"query": "a different query"},
                    }
                ],
            ),
            _AnyIdToolMessage(
                content="result for a different query",
                name="search_api",
                tool_call_id="tool_call123",
                id=AnyStr(),
            ),
            AIMessage(content="answer", id="ai2"),
        ],
        tasks=(),
        next=(),
        config=app_w_interrupt.checkpointer.get_tuple(config).config,
        created_at=app_w_interrupt.checkpointer.get_tuple(config).checkpoint["ts"],
        metadata={
            "parents": {},
            "source": "update",
            "step": 5,
            "writes": {"agent": AIMessage(content="answer", id="ai2")},
        },
        parent_config=[*app_w_interrupt.checkpointer.list(config, limit=2)][-1].config,
    )

    # add an extra message as if it came from "tools" node
    app_w_interrupt.update_state(config, ("ai", "an extra message"), as_node="tools")

    # extra message is coerced BaseMessge and appended
    # now the next node is "agent" per the graph edges
    assert app_w_interrupt.get_state(config) == StateSnapshot(
        values=[
            _AnyIdHumanMessage(content="what is weather in sf"),
            AIMessage(
                content="",
                id="ai1",
                tool_calls=[
                    {
                        "id": "tool_call123",
                        "name": "search_api",
                        "args": {"query": "a different query"},
                    }
                ],
            ),
            _AnyIdToolMessage(
                content="result for a different query",
                name="search_api",
                tool_call_id="tool_call123",
                id=AnyStr(),
            ),
            AIMessage(content="answer", id="ai2"),
            _AnyIdAIMessage(content="an extra message"),
        ],
        tasks=(PregelTask(AnyStr(), "agent"),),
        next=("agent",),
        config=app_w_interrupt.checkpointer.get_tuple(config).config,
        created_at=app_w_interrupt.checkpointer.get_tuple(config).checkpoint["ts"],
        metadata={
            "parents": {},
            "source": "update",
            "step": 6,
            "writes": {"tools": UnsortedSequence("ai", "an extra message")},
        },
        parent_config=[*app_w_interrupt.checkpointer.list(config, limit=2)][-1].config,
    )


@pytest.mark.parametrize("checkpointer_name", ALL_CHECKPOINTERS_SYNC)
def test_root_graph(
    deterministic_uuids: MockerFixture,
    request: pytest.FixtureRequest,
    checkpointer_name: str,
) -> None:
    from copy import deepcopy

    from langchain_core.callbacks import CallbackManagerForLLMRun
    from langchain_core.language_models.fake_chat_models import (
        FakeMessagesListChatModel,
    )
    from langchain_core.messages import (
        AIMessage,
        BaseMessage,
        HumanMessage,
        ToolMessage,
    )
    from langchain_core.outputs import ChatGeneration, ChatResult
    from langchain_core.tools import tool

    checkpointer: BaseCheckpointSaver = request.getfixturevalue(
        f"checkpointer_{checkpointer_name}"
    )

    class FakeFuntionChatModel(FakeMessagesListChatModel):
        def bind_functions(self, functions: list):
            return self

        def _generate(
            self,
            messages: list[BaseMessage],
            stop: Optional[list[str]] = None,
            run_manager: Optional[CallbackManagerForLLMRun] = None,
            **kwargs: Any,
        ) -> ChatResult:
            response = deepcopy(self.responses[self.i])
            if self.i < len(self.responses) - 1:
                self.i += 1
            else:
                self.i = 0
            generation = ChatGeneration(message=response)
            return ChatResult(generations=[generation])

    @tool()
    def search_api(query: str) -> str:
        """Searches the API for the query."""
        return f"result for {query}"

    tools = [search_api]

    model = FakeFuntionChatModel(
        responses=[
            AIMessage(
                content="",
                tool_calls=[
                    {
                        "id": "tool_call123",
                        "name": "search_api",
                        "args": {"query": "query"},
                    }
                ],
                id="ai1",
            ),
            AIMessage(
                content="",
                tool_calls=[
                    {
                        "id": "tool_call456",
                        "name": "search_api",
                        "args": {"query": "another"},
                    }
                ],
                id="ai2",
            ),
            AIMessage(content="answer", id="ai3"),
        ]
    )

    # Define the function that determines whether to continue or not
    def should_continue(messages):
        last_message = messages[-1]
        # If there is no function call, then we finish
        if not last_message.tool_calls:
            return "end"
        # Otherwise if there is, we continue
        else:
            return "continue"

    class State(TypedDict):
        __root__: Annotated[list[BaseMessage], add_messages]

    # Define a new graph
    workflow = StateGraph(State)

    # Define the two nodes we will cycle between
    workflow.add_node("agent", model)
    workflow.add_node("tools", ToolNode(tools))

    # Set the entrypoint as `agent`
    # This means that this node is the first one called
    workflow.set_entry_point("agent")

    # We now add a conditional edge
    workflow.add_conditional_edges(
        # First, we define the start node. We use `agent`.
        # This means these are the edges taken after the `agent` node is called.
        "agent",
        # Next, we pass in the function that will determine which node is called next.
        should_continue,
        # Finally we pass in a mapping.
        # The keys are strings, and the values are other nodes.
        # END is a special node marking that the graph should finish.
        # What will happen is we will call `should_continue`, and then the output of that
        # will be matched against the keys in this mapping.
        # Based on which one it matches, that node will then be called.
        {
            # If `tools`, then we call the tool node.
            "continue": "tools",
            # Otherwise we finish.
            "end": END,
        },
    )

    # We now add a normal edge from `tools` to `agent`.
    # This means that after `tools` is called, `agent` node is called next.
    workflow.add_edge("tools", "agent")

    # Finally, we compile it!
    # This compiles it into a LangChain Runnable,
    # meaning you can use it as you would any other runnable
    app = workflow.compile()

    assert app.invoke(HumanMessage(content="what is weather in sf")) == [
        _AnyIdHumanMessage(
            content="what is weather in sf",
        ),
        AIMessage(
            content="",
            tool_calls=[
                {
                    "id": "tool_call123",
                    "name": "search_api",
                    "args": {"query": "query"},
                }
            ],
            id="ai1",  # respects ids passed in
        ),
        _AnyIdToolMessage(
            content="result for query",
            name="search_api",
            tool_call_id="tool_call123",
<<<<<<< HEAD
=======
            id="00000000-0000-4000-8000-000000000010",
>>>>>>> 6727277f
        ),
        AIMessage(
            content="",
            tool_calls=[
                {
                    "id": "tool_call456",
                    "name": "search_api",
                    "args": {"query": "another"},
                }
            ],
            id="ai2",
        ),
        _AnyIdToolMessage(
            content="result for another",
            name="search_api",
            tool_call_id="tool_call456",
<<<<<<< HEAD
=======
            id="00000000-0000-4000-8000-000000000018",
>>>>>>> 6727277f
        ),
        AIMessage(content="answer", id="ai3"),
    ]

    assert [*app.stream([HumanMessage(content="what is weather in sf")])] == [
        {
            "agent": AIMessage(
                content="",
                tool_calls=[
                    {
                        "id": "tool_call123",
                        "name": "search_api",
                        "args": {"query": "query"},
                    }
                ],
                id="ai1",
            )
        },
        {
            "tools": [
                ToolMessage(
                    content="result for query",
                    name="search_api",
                    tool_call_id="tool_call123",
                    id="00000000-0000-4000-8000-000000000033",
                )
            ]
        },
        {
            "agent": AIMessage(
                content="",
                tool_calls=[
                    {
                        "id": "tool_call456",
                        "name": "search_api",
                        "args": {"query": "another"},
                    }
                ],
                id="ai2",
            )
        },
        {
            "tools": [
                ToolMessage(
                    content="result for another",
                    name="search_api",
                    tool_call_id="tool_call456",
                    id="00000000-0000-4000-8000-000000000041",
                )
            ]
        },
        {"agent": AIMessage(content="answer", id="ai3")},
    ]

    app_w_interrupt = workflow.compile(
        checkpointer=checkpointer,
        interrupt_after=["agent"],
    )
    config = {"configurable": {"thread_id": "1"}}

    assert [
        c for c in app_w_interrupt.stream(("human", "what is weather in sf"), config)
    ] == [
        {
            "agent": AIMessage(
                content="",
                tool_calls=[
                    {
                        "id": "tool_call123",
                        "name": "search_api",
                        "args": {"query": "query"},
                    }
                ],
                id="ai1",
            )
        },
    ]

    assert app_w_interrupt.get_state(config) == StateSnapshot(
        values=[
            _AnyIdHumanMessage(content="what is weather in sf"),
            AIMessage(
                content="",
                tool_calls=[
                    {
                        "id": "tool_call123",
                        "name": "search_api",
                        "args": {"query": "query"},
                    }
                ],
                id="ai1",
            ),
        ],
        tasks=(PregelTask(AnyStr(), "tools"),),
        next=("tools",),
        config=app_w_interrupt.checkpointer.get_tuple(config).config,
        created_at=app_w_interrupt.checkpointer.get_tuple(config).checkpoint["ts"],
        metadata={
            "parents": {},
            "source": "loop",
            "step": 1,
            "writes": {
                "agent": AIMessage(
                    content="",
                    tool_calls=[
                        {
                            "id": "tool_call123",
                            "name": "search_api",
                            "args": {"query": "query"},
                        }
                    ],
                    id="ai1",
                )
            },
        },
        parent_config=[*app_w_interrupt.checkpointer.list(config, limit=2)][-1].config,
    )

    # modify ai message
    last_message = app_w_interrupt.get_state(config).values[-1]
    last_message.tool_calls[0]["args"] = {"query": "a different query"}
    next_config = app_w_interrupt.update_state(config, last_message)

    # message was replaced instead of appended
    assert app_w_interrupt.get_state(config) == StateSnapshot(
        values=[
            _AnyIdHumanMessage(content="what is weather in sf"),
            AIMessage(
                content="",
                id="ai1",
                tool_calls=[
                    {
                        "id": "tool_call123",
                        "name": "search_api",
                        "args": {"query": "a different query"},
                    }
                ],
            ),
        ],
        tasks=(PregelTask(AnyStr(), "tools"),),
        next=("tools",),
        config=next_config,
        created_at=AnyStr(),
        metadata={
            "parents": {},
            "source": "update",
            "step": 2,
            "writes": {
                "agent": AIMessage(
                    content="",
                    tool_calls=[
                        {
                            "id": "tool_call123",
                            "name": "search_api",
                            "args": {"query": "a different query"},
                        }
                    ],
                    id="ai1",
                )
            },
        },
        parent_config=[*app_w_interrupt.checkpointer.list(config, limit=2)][-1].config,
    )

    assert [c for c in app_w_interrupt.stream(None, config)] == [
        {
            "tools": [
                _AnyIdToolMessage(
                    content="result for a different query",
                    name="search_api",
                    tool_call_id="tool_call123",
                )
            ]
        },
        {
            "agent": AIMessage(
                content="",
                tool_calls=[
                    {
                        "id": "tool_call456",
                        "name": "search_api",
                        "args": {"query": "another"},
                    }
                ],
                id="ai2",
            )
        },
    ]

    assert app_w_interrupt.get_state(config) == StateSnapshot(
        values=[
            _AnyIdHumanMessage(content="what is weather in sf"),
            AIMessage(
                content="",
                id="ai1",
                tool_calls=[
                    {
                        "id": "tool_call123",
                        "name": "search_api",
                        "args": {"query": "a different query"},
                    }
                ],
            ),
            _AnyIdToolMessage(
                content="result for a different query",
                name="search_api",
                tool_call_id="tool_call123",
                id=AnyStr(),
            ),
            AIMessage(
                content="",
                tool_calls=[
                    {
                        "id": "tool_call456",
                        "name": "search_api",
                        "args": {"query": "another"},
                    }
                ],
                id="ai2",
            ),
        ],
        tasks=(PregelTask(AnyStr(), "tools"),),
        next=("tools",),
        config=app_w_interrupt.checkpointer.get_tuple(config).config,
        created_at=app_w_interrupt.checkpointer.get_tuple(config).checkpoint["ts"],
        metadata={
            "parents": {},
            "source": "loop",
            "step": 4,
            "writes": {
                "agent": AIMessage(
                    content="",
                    tool_calls=[
                        {
                            "id": "tool_call456",
                            "name": "search_api",
                            "args": {"query": "another"},
                        }
                    ],
                    id="ai2",
                )
            },
        },
        parent_config=[*app_w_interrupt.checkpointer.list(config, limit=2)][-1].config,
    )

    app_w_interrupt.update_state(
        config,
        AIMessage(content="answer", id="ai2"),  # replace existing message
    )

    # replaces message even if object identity is different, as long as id is the same
    assert app_w_interrupt.get_state(config) == StateSnapshot(
        values=[
            _AnyIdHumanMessage(content="what is weather in sf"),
            AIMessage(
                content="",
                id="ai1",
                tool_calls=[
                    {
                        "id": "tool_call123",
                        "name": "search_api",
                        "args": {"query": "a different query"},
                    }
                ],
            ),
            _AnyIdToolMessage(
                content="result for a different query",
                name="search_api",
                tool_call_id="tool_call123",
                id=AnyStr(),
            ),
            AIMessage(content="answer", id="ai2"),
        ],
        tasks=(),
        next=(),
        config=app_w_interrupt.checkpointer.get_tuple(config).config,
        created_at=app_w_interrupt.checkpointer.get_tuple(config).checkpoint["ts"],
        metadata={
            "parents": {},
            "source": "update",
            "step": 5,
            "writes": {"agent": AIMessage(content="answer", id="ai2")},
        },
        parent_config=[*app_w_interrupt.checkpointer.list(config, limit=2)][-1].config,
    )

    app_w_interrupt = workflow.compile(
        checkpointer=checkpointer,
        interrupt_before=["tools"],
    )
    config = {"configurable": {"thread_id": "2"}}
    model.i = 0  # reset the llm

    assert [c for c in app_w_interrupt.stream("what is weather in sf", config)] == [
        {
            "agent": AIMessage(
                content="",
                tool_calls=[
                    {
                        "id": "tool_call123",
                        "name": "search_api",
                        "args": {"query": "query"},
                    }
                ],
                id="ai1",
            )
        },
    ]

    assert app_w_interrupt.get_state(config) == StateSnapshot(
        values=[
            _AnyIdHumanMessage(content="what is weather in sf"),
            AIMessage(
                content="",
                tool_calls=[
                    {
                        "id": "tool_call123",
                        "name": "search_api",
                        "args": {"query": "query"},
                    }
                ],
                id="ai1",
            ),
        ],
        tasks=(PregelTask(AnyStr(), "tools"),),
        next=("tools",),
        config=app_w_interrupt.checkpointer.get_tuple(config).config,
        created_at=app_w_interrupt.checkpointer.get_tuple(config).checkpoint["ts"],
        metadata={
            "parents": {},
            "source": "loop",
            "step": 1,
            "writes": {
                "agent": AIMessage(
                    content="",
                    tool_calls=[
                        {
                            "id": "tool_call123",
                            "name": "search_api",
                            "args": {"query": "query"},
                        }
                    ],
                    id="ai1",
                )
            },
        },
        parent_config=[*app_w_interrupt.checkpointer.list(config, limit=2)][-1].config,
    )

    # modify ai message
    last_message = app_w_interrupt.get_state(config).values[-1]
    last_message.tool_calls[0]["args"] = {"query": "a different query"}
    app_w_interrupt.update_state(config, last_message)

    # message was replaced instead of appended
    assert app_w_interrupt.get_state(config) == StateSnapshot(
        values=[
            _AnyIdHumanMessage(content="what is weather in sf"),
            AIMessage(
                content="",
                id="ai1",
                tool_calls=[
                    {
                        "id": "tool_call123",
                        "name": "search_api",
                        "args": {"query": "a different query"},
                    }
                ],
            ),
        ],
        tasks=(PregelTask(AnyStr(), "tools"),),
        next=("tools",),
        config=app_w_interrupt.checkpointer.get_tuple(config).config,
        created_at=app_w_interrupt.checkpointer.get_tuple(config).checkpoint["ts"],
        metadata={
            "parents": {},
            "source": "update",
            "step": 2,
            "writes": {
                "agent": AIMessage(
                    content="",
                    tool_calls=[
                        {
                            "id": "tool_call123",
                            "name": "search_api",
                            "args": {"query": "a different query"},
                        }
                    ],
                    id="ai1",
                )
            },
        },
        parent_config=[*app_w_interrupt.checkpointer.list(config, limit=2)][-1].config,
    )

    assert [c for c in app_w_interrupt.stream(None, config)] == [
        {
            "tools": [
                _AnyIdToolMessage(
                    content="result for a different query",
                    name="search_api",
                    tool_call_id="tool_call123",
                )
            ]
        },
        {
            "agent": AIMessage(
                content="",
                tool_calls=[
                    {
                        "id": "tool_call456",
                        "name": "search_api",
                        "args": {"query": "another"},
                    }
                ],
                id="ai2",
            )
        },
    ]

    assert app_w_interrupt.get_state(config) == StateSnapshot(
        values=[
            _AnyIdHumanMessage(content="what is weather in sf"),
            AIMessage(
                content="",
                id="ai1",
                tool_calls=[
                    {
                        "id": "tool_call123",
                        "name": "search_api",
                        "args": {"query": "a different query"},
                    }
                ],
            ),
            _AnyIdToolMessage(
                content="result for a different query",
                name="search_api",
                tool_call_id="tool_call123",
                id=AnyStr(),
            ),
            AIMessage(
                content="",
                tool_calls=[
                    {
                        "id": "tool_call456",
                        "name": "search_api",
                        "args": {"query": "another"},
                    }
                ],
                id="ai2",
            ),
        ],
        tasks=(PregelTask(AnyStr(), "tools"),),
        next=("tools",),
        config=app_w_interrupt.checkpointer.get_tuple(config).config,
        created_at=app_w_interrupt.checkpointer.get_tuple(config).checkpoint["ts"],
        metadata={
            "parents": {},
            "source": "loop",
            "step": 4,
            "writes": {
                "agent": AIMessage(
                    content="",
                    tool_calls=[
                        {
                            "id": "tool_call456",
                            "name": "search_api",
                            "args": {"query": "another"},
                        }
                    ],
                    id="ai2",
                )
            },
        },
        parent_config=[*app_w_interrupt.checkpointer.list(config, limit=2)][-1].config,
    )

    app_w_interrupt.update_state(
        config,
        AIMessage(content="answer", id="ai2"),
    )

    # replaces message even if object identity is different, as long as id is the same
    assert app_w_interrupt.get_state(config) == StateSnapshot(
        values=[
            _AnyIdHumanMessage(content="what is weather in sf"),
            AIMessage(
                content="",
                id="ai1",
                tool_calls=[
                    {
                        "id": "tool_call123",
                        "name": "search_api",
                        "args": {"query": "a different query"},
                    }
                ],
            ),
            _AnyIdToolMessage(
                content="result for a different query",
                name="search_api",
                tool_call_id="tool_call123",
            ),
            AIMessage(content="answer", id="ai2"),
        ],
        tasks=(),
        next=(),
        config=app_w_interrupt.checkpointer.get_tuple(config).config,
        created_at=app_w_interrupt.checkpointer.get_tuple(config).checkpoint["ts"],
        metadata={
            "parents": {},
            "source": "update",
            "step": 5,
            "writes": {"agent": AIMessage(content="answer", id="ai2")},
        },
        parent_config=[*app_w_interrupt.checkpointer.list(config, limit=2)][-1].config,
    )

    # add an extra message as if it came from "tools" node
    app_w_interrupt.update_state(config, ("ai", "an extra message"), as_node="tools")

    # extra message is coerced BaseMessge and appended
    # now the next node is "agent" per the graph edges
    assert app_w_interrupt.get_state(config) == StateSnapshot(
        values=[
            _AnyIdHumanMessage(content="what is weather in sf"),
            AIMessage(
                content="",
                id="ai1",
                tool_calls=[
                    {
                        "id": "tool_call123",
                        "name": "search_api",
                        "args": {"query": "a different query"},
                    }
                ],
            ),
            _AnyIdToolMessage(
                content="result for a different query",
                name="search_api",
                tool_call_id="tool_call123",
                id=AnyStr(),
            ),
            AIMessage(content="answer", id="ai2"),
            _AnyIdAIMessage(content="an extra message"),
        ],
        tasks=(PregelTask(AnyStr(), "agent"),),
        next=("agent",),
        config=app_w_interrupt.checkpointer.get_tuple(config).config,
        created_at=app_w_interrupt.checkpointer.get_tuple(config).checkpoint["ts"],
        metadata={
            "parents": {},
            "source": "update",
            "step": 6,
            "writes": {"tools": UnsortedSequence("ai", "an extra message")},
        },
        parent_config=[*app_w_interrupt.checkpointer.list(config, limit=2)][-1].config,
    )

    # create new graph with one more state key, reuse previous thread history

    def simple_add(left, right):
        if not isinstance(right, list):
            right = [right]
        return left + right

    class MoreState(TypedDict):
        __root__: Annotated[list[BaseMessage], simple_add]
        something_else: str

    # Define a new graph
    new_workflow = StateGraph(MoreState)
    new_workflow.add_node(
        "agent", RunnableMap(__root__=RunnablePick("__root__") | model)
    )
    new_workflow.add_node(
        "tools", RunnableMap(__root__=RunnablePick("__root__") | ToolNode(tools))
    )
    new_workflow.set_entry_point("agent")
    new_workflow.add_conditional_edges(
        "agent",
        RunnablePick("__root__") | should_continue,
        {
            # If `tools`, then we call the tool node.
            "continue": "tools",
            # Otherwise we finish.
            "end": END,
        },
    )
    new_workflow.add_edge("tools", "agent")
    new_app = new_workflow.compile(checkpointer=checkpointer)
    model.i = 0  # reset the llm

    # previous state is converted to new schema
    assert new_app.get_state(config) == StateSnapshot(
        values={
            "__root__": [
                _AnyIdHumanMessage(content="what is weather in sf"),
                AIMessage(
                    content="",
                    id="ai1",
                    tool_calls=[
                        {
                            "id": "tool_call123",
                            "name": "search_api",
                            "args": {"query": "a different query"},
                        }
                    ],
                ),
                _AnyIdToolMessage(
                    content="result for a different query",
                    name="search_api",
                    tool_call_id="tool_call123",
                ),
                AIMessage(content="answer", id="ai2"),
                _AnyIdAIMessage(content="an extra message"),
            ]
        },
        tasks=(PregelTask(AnyStr(), "agent"),),
        next=("agent",),
        config=app_w_interrupt.checkpointer.get_tuple(config).config,
        created_at=app_w_interrupt.checkpointer.get_tuple(config).checkpoint["ts"],
        metadata={
            "parents": {},
            "source": "update",
            "step": 6,
            "writes": {"tools": UnsortedSequence("ai", "an extra message")},
        },
        parent_config=[*app_w_interrupt.checkpointer.list(config, limit=2)][-1].config,
    )

    # new input is merged to old state
    assert new_app.invoke(
        {
            "__root__": [HumanMessage(content="what is weather in la")],
            "something_else": "value",
        },
        config,
        interrupt_before=["agent"],
    ) == {
        "__root__": [
            HumanMessage(
                content="what is weather in sf",
                id="00000000-0000-4000-8000-000000000070",
            ),
            AIMessage(
                content="",
                id="ai1",
                tool_calls=[
                    {
                        "name": "search_api",
                        "args": {"query": "a different query"},
                        "id": "tool_call123",
                    }
                ],
            ),
            _AnyIdToolMessage(
                content="result for a different query",
                name="search_api",
                id="00000000-0000-4000-8000-000000000082",
                tool_call_id="tool_call123",
            ),
            AIMessage(content="answer", id="ai2"),
            AIMessage(
                content="an extra message", id="00000000-0000-4000-8000-000000000091"
            ),
            HumanMessage(content="what is weather in la"),
        ],
        "something_else": "value",
    }


def test_in_one_fan_out_out_one_graph_state() -> None:
    def sorted_add(x: list[str], y: list[str]) -> list[str]:
        return sorted(operator.add(x, y))

    class State(TypedDict, total=False):
        query: str
        answer: str
        docs: Annotated[list[str], sorted_add]

    def rewrite_query(data: State) -> State:
        return {"query": f'query: {data["query"]}'}

    def retriever_one(data: State) -> State:
        # timer ensures stream output order is stable
        # also, it confirms that the update order is not dependent on finishing order
        # instead being defined by the order of the nodes/edges in the graph definition
        # ie. stable between invocations
        time.sleep(0.1)
        return {"docs": ["doc1", "doc2"]}

    def retriever_two(data: State) -> State:
        return {"docs": ["doc3", "doc4"]}

    def qa(data: State) -> State:
        return {"answer": ",".join(data["docs"])}

    workflow = StateGraph(State)

    workflow.add_node("rewrite_query", rewrite_query)
    workflow.add_node("retriever_one", retriever_one)
    workflow.add_node("retriever_two", retriever_two)
    workflow.add_node("qa", qa)

    workflow.set_entry_point("rewrite_query")
    workflow.add_edge("rewrite_query", "retriever_one")
    workflow.add_edge("rewrite_query", "retriever_two")
    workflow.add_edge("retriever_one", "qa")
    workflow.add_edge("retriever_two", "qa")
    workflow.set_finish_point("qa")

    app = workflow.compile()

    assert app.invoke({"query": "what is weather in sf"}) == {
        "query": "query: what is weather in sf",
        "docs": ["doc1", "doc2", "doc3", "doc4"],
        "answer": "doc1,doc2,doc3,doc4",
    }

    assert [*app.stream({"query": "what is weather in sf"})] == [
        {"rewrite_query": {"query": "query: what is weather in sf"}},
        {"retriever_two": {"docs": ["doc3", "doc4"]}},
        {"retriever_one": {"docs": ["doc1", "doc2"]}},
        {"qa": {"answer": "doc1,doc2,doc3,doc4"}},
    ]

    assert [*app.stream({"query": "what is weather in sf"}, stream_mode="values")] == [
        {"query": "what is weather in sf", "docs": []},
        {"query": "query: what is weather in sf", "docs": []},
        {
            "query": "query: what is weather in sf",
            "docs": ["doc1", "doc2", "doc3", "doc4"],
        },
        {
            "query": "query: what is weather in sf",
            "docs": ["doc1", "doc2", "doc3", "doc4"],
            "answer": "doc1,doc2,doc3,doc4",
        },
    ]

    assert [
        *app.stream(
            {"query": "what is weather in sf"},
            stream_mode=["values", "updates", "debug"],
        )
    ] == [
        ("values", {"query": "what is weather in sf", "docs": []}),
        (
            "debug",
            {
                "type": "task",
                "timestamp": AnyStr(),
                "step": 1,
                "payload": {
                    "id": AnyStr(),
                    "name": "rewrite_query",
                    "input": {"query": "what is weather in sf", "docs": []},
                    "triggers": ["start:rewrite_query"],
                },
            },
        ),
        ("updates", {"rewrite_query": {"query": "query: what is weather in sf"}}),
        (
            "debug",
            {
                "type": "task_result",
                "timestamp": AnyStr(),
                "step": 1,
                "payload": {
                    "id": AnyStr(),
                    "name": "rewrite_query",
                    "result": [("query", "query: what is weather in sf")],
                    "error": None,
                    "interrupts": [],
                },
            },
        ),
        ("values", {"query": "query: what is weather in sf", "docs": []}),
        (
            "debug",
            {
                "type": "task",
                "timestamp": AnyStr(),
                "step": 2,
                "payload": {
                    "id": AnyStr(),
                    "name": "retriever_one",
                    "input": {"query": "query: what is weather in sf", "docs": []},
                    "triggers": ["rewrite_query"],
                },
            },
        ),
        (
            "debug",
            {
                "type": "task",
                "timestamp": AnyStr(),
                "step": 2,
                "payload": {
                    "id": AnyStr(),
                    "name": "retriever_two",
                    "input": {"query": "query: what is weather in sf", "docs": []},
                    "triggers": ["rewrite_query"],
                },
            },
        ),
        (
            "updates",
            {"retriever_two": {"docs": ["doc3", "doc4"]}},
        ),
        (
            "debug",
            {
                "type": "task_result",
                "timestamp": AnyStr(),
                "step": 2,
                "payload": {
                    "id": AnyStr(),
                    "name": "retriever_two",
                    "result": [("docs", ["doc3", "doc4"])],
                    "error": None,
                    "interrupts": [],
                },
            },
        ),
        (
            "updates",
            {"retriever_one": {"docs": ["doc1", "doc2"]}},
        ),
        (
            "debug",
            {
                "type": "task_result",
                "timestamp": AnyStr(),
                "step": 2,
                "payload": {
                    "id": AnyStr(),
                    "name": "retriever_one",
                    "result": [("docs", ["doc1", "doc2"])],
                    "error": None,
                    "interrupts": [],
                },
            },
        ),
        (
            "values",
            {
                "query": "query: what is weather in sf",
                "docs": ["doc1", "doc2", "doc3", "doc4"],
            },
        ),
        (
            "debug",
            {
                "type": "task",
                "timestamp": AnyStr(),
                "step": 3,
                "payload": {
                    "id": AnyStr(),
                    "name": "qa",
                    "input": {
                        "query": "query: what is weather in sf",
                        "docs": ["doc1", "doc2", "doc3", "doc4"],
                    },
                    "triggers": ["retriever_one", "retriever_two"],
                },
            },
        ),
        ("updates", {"qa": {"answer": "doc1,doc2,doc3,doc4"}}),
        (
            "debug",
            {
                "type": "task_result",
                "timestamp": AnyStr(),
                "step": 3,
                "payload": {
                    "id": AnyStr(),
                    "name": "qa",
                    "result": [("answer", "doc1,doc2,doc3,doc4")],
                    "error": None,
                    "interrupts": [],
                },
            },
        ),
        (
            "values",
            {
                "query": "query: what is weather in sf",
                "answer": "doc1,doc2,doc3,doc4",
                "docs": ["doc1", "doc2", "doc3", "doc4"],
            },
        ),
    ]


@pytest.mark.parametrize("checkpointer_name", ALL_CHECKPOINTERS_SYNC)
def test_dynamic_interrupt(
    request: pytest.FixtureRequest, checkpointer_name: str
) -> None:
    checkpointer = request.getfixturevalue(f"checkpointer_{checkpointer_name}")

    class State(TypedDict):
        my_key: Annotated[str, operator.add]
        market: str

    tool_two_node_count = 0

    def tool_two_node(s: State) -> State:
        nonlocal tool_two_node_count
        tool_two_node_count += 1
        if s["market"] == "DE":
            raise NodeInterrupt("Just because...")
        return {"my_key": " all good"}

    tool_two_graph = StateGraph(State)
    tool_two_graph.add_node("tool_two", tool_two_node, retry=RetryPolicy())
    tool_two_graph.add_edge(START, "tool_two")
    tool_two = tool_two_graph.compile()

    tracer = FakeTracer()
    assert tool_two.invoke(
        {"my_key": "value", "market": "DE"}, {"callbacks": [tracer]}
    ) == {
        "my_key": "value",
        "market": "DE",
    }
    assert tool_two_node_count == 1, "interrupts aren't retried"
    assert len(tracer.runs) == 1
    run = tracer.runs[0]
    assert run.end_time is not None
    assert run.error is None
    assert run.outputs == {"market": "DE", "my_key": "value"}

    assert tool_two.invoke({"my_key": "value", "market": "US"}) == {
        "my_key": "value all good",
        "market": "US",
    }

    tool_two = tool_two_graph.compile(checkpointer=checkpointer)

    # missing thread_id
    with pytest.raises(ValueError, match="thread_id"):
        tool_two.invoke({"my_key": "value", "market": "DE"})

    thread1 = {"configurable": {"thread_id": "1"}}
    # stop when about to enter node
    assert tool_two.invoke({"my_key": "value ⛰️", "market": "DE"}, thread1) == {
        "my_key": "value ⛰️",
        "market": "DE",
    }
    assert [c.metadata for c in tool_two.checkpointer.list(thread1)] == [
        {
            "parents": {},
            "source": "loop",
            "step": 0,
            "writes": None,
        },
        {
            "parents": {},
            "source": "input",
            "step": -1,
            "writes": {"__start__": {"my_key": "value ⛰️", "market": "DE"}},
        },
    ]
    assert tool_two.get_state(thread1) == StateSnapshot(
        values={"my_key": "value ⛰️", "market": "DE"},
        next=("tool_two",),
        tasks=(
            PregelTask(
                AnyStr(),
                "tool_two",
                interrupts=(Interrupt("Just because..."),),
            ),
        ),
        config=tool_two.checkpointer.get_tuple(thread1).config,
        created_at=tool_two.checkpointer.get_tuple(thread1).checkpoint["ts"],
        metadata={"parents": {}, "source": "loop", "step": 0, "writes": None},
        parent_config=[*tool_two.checkpointer.list(thread1, limit=2)][-1].config,
    )


@pytest.mark.parametrize("checkpointer_name", ALL_CHECKPOINTERS_SYNC)
def test_start_branch_then(
    snapshot: SnapshotAssertion, request: pytest.FixtureRequest, checkpointer_name: str
) -> None:
    checkpointer = request.getfixturevalue(f"checkpointer_{checkpointer_name}")

    class State(TypedDict):
        my_key: Annotated[str, operator.add]
        market: str
        shared: Annotated[dict[str, dict[str, Any]], SharedValue.on("assistant_id")]

    def assert_shared_value(data: State, config: RunnableConfig) -> State:
        assert "shared" in data
        if thread_id := config["configurable"].get("thread_id"):
            if thread_id == "1":
                # this is the first thread, so should not see a value
                assert data["shared"] == {}
                return {"shared": {"1": {"hello": "world"}}}
            elif thread_id == "2":
                # this should get value saved by thread 1
                assert data["shared"] == {"1": {"hello": "world"}}
            elif thread_id == "3":
                # this is a different assistant, so should not see previous value
                assert data["shared"] == {}
        return {}

    def tool_two_slow(data: State, config: RunnableConfig) -> State:
        return {"my_key": " slow", **assert_shared_value(data, config)}

    def tool_two_fast(data: State, config: RunnableConfig) -> State:
        return {"my_key": " fast", **assert_shared_value(data, config)}

    tool_two_graph = StateGraph(State)
    tool_two_graph.add_node("tool_two_slow", tool_two_slow)
    tool_two_graph.add_node("tool_two_fast", tool_two_fast)
    tool_two_graph.set_conditional_entry_point(
        lambda s: "tool_two_slow" if s["market"] == "DE" else "tool_two_fast", then=END
    )
    tool_two = tool_two_graph.compile()
    assert tool_two.get_graph().draw_mermaid() == snapshot

    assert tool_two.invoke({"my_key": "value", "market": "DE"}) == {
        "my_key": "value slow",
        "market": "DE",
    }
    assert tool_two.invoke({"my_key": "value", "market": "US"}) == {
        "my_key": "value fast",
        "market": "US",
    }

    tool_two = tool_two_graph.compile(
        store=MemoryStore(),
        checkpointer=checkpointer,
        interrupt_before=["tool_two_fast", "tool_two_slow"],
    )

    # missing thread_id
    with pytest.raises(ValueError, match="thread_id"):
        tool_two.invoke({"my_key": "value", "market": "DE"})

    thread1 = {"configurable": {"thread_id": "1", "assistant_id": "a"}}
    # stop when about to enter node
    assert tool_two.invoke({"my_key": "value ⛰️", "market": "DE"}, thread1) == {
        "my_key": "value ⛰️",
        "market": "DE",
    }
    assert [c.metadata for c in tool_two.checkpointer.list(thread1)] == [
        {
            "parents": {},
            "source": "loop",
            "step": 0,
            "writes": None,
        },
        {
            "parents": {},
            "source": "input",
            "step": -1,
            "writes": {"__start__": {"my_key": "value ⛰️", "market": "DE"}},
        },
    ]
    assert tool_two.get_state(thread1) == StateSnapshot(
        values={"my_key": "value ⛰️", "market": "DE"},
        tasks=(PregelTask(AnyStr(), "tool_two_slow"),),
        next=("tool_two_slow",),
        config=tool_two.checkpointer.get_tuple(thread1).config,
        created_at=tool_two.checkpointer.get_tuple(thread1).checkpoint["ts"],
        metadata={"parents": {}, "source": "loop", "step": 0, "writes": None},
        parent_config=[*tool_two.checkpointer.list(thread1, limit=2)][-1].config,
    )
    # resume, for same result as above
    assert tool_two.invoke(None, thread1, debug=1) == {
        "my_key": "value ⛰️ slow",
        "market": "DE",
    }
    assert tool_two.get_state(thread1) == StateSnapshot(
        values={"my_key": "value ⛰️ slow", "market": "DE"},
        tasks=(),
        next=(),
        config=tool_two.checkpointer.get_tuple(thread1).config,
        created_at=tool_two.checkpointer.get_tuple(thread1).checkpoint["ts"],
        metadata={
            "parents": {},
            "source": "loop",
            "step": 1,
            "writes": {"tool_two_slow": {"my_key": " slow"}},
        },
        parent_config=[*tool_two.checkpointer.list(thread1, limit=2)][-1].config,
    )

    thread2 = {"configurable": {"thread_id": "2", "assistant_id": "a"}}
    # stop when about to enter node
    assert tool_two.invoke({"my_key": "value", "market": "US"}, thread2) == {
        "my_key": "value",
        "market": "US",
    }
    assert tool_two.get_state(thread2) == StateSnapshot(
        values={"my_key": "value", "market": "US"},
        tasks=(PregelTask(AnyStr(), "tool_two_fast"),),
        next=("tool_two_fast",),
        config=tool_two.checkpointer.get_tuple(thread2).config,
        created_at=tool_two.checkpointer.get_tuple(thread2).checkpoint["ts"],
        metadata={"parents": {}, "source": "loop", "step": 0, "writes": None},
        parent_config=[*tool_two.checkpointer.list(thread2, limit=2)][-1].config,
    )
    # resume, for same result as above
    assert tool_two.invoke(None, thread2, debug=1) == {
        "my_key": "value fast",
        "market": "US",
    }
    assert tool_two.get_state(thread2) == StateSnapshot(
        values={"my_key": "value fast", "market": "US"},
        tasks=(),
        next=(),
        config=tool_two.checkpointer.get_tuple(thread2).config,
        created_at=tool_two.checkpointer.get_tuple(thread2).checkpoint["ts"],
        metadata={
            "parents": {},
            "source": "loop",
            "step": 1,
            "writes": {"tool_two_fast": {"my_key": " fast"}},
        },
        parent_config=[*tool_two.checkpointer.list(thread2, limit=2)][-1].config,
    )

    thread3 = {"configurable": {"thread_id": "3", "assistant_id": "b"}}
    # stop when about to enter node
    assert tool_two.invoke({"my_key": "value", "market": "US"}, thread3) == {
        "my_key": "value",
        "market": "US",
    }
    assert tool_two.get_state(thread3) == StateSnapshot(
        values={"my_key": "value", "market": "US"},
        tasks=(PregelTask(AnyStr(), "tool_two_fast"),),
        next=("tool_two_fast",),
        config=tool_two.checkpointer.get_tuple(thread3).config,
        created_at=tool_two.checkpointer.get_tuple(thread3).checkpoint["ts"],
        metadata={"parents": {}, "source": "loop", "step": 0, "writes": None},
        parent_config=[*tool_two.checkpointer.list(thread3, limit=2)][-1].config,
    )
    # update state
    tool_two.update_state(thread3, {"my_key": "key"})  # appends to my_key
    assert tool_two.get_state(thread3) == StateSnapshot(
        values={"my_key": "valuekey", "market": "US"},
        tasks=(PregelTask(AnyStr(), "tool_two_fast"),),
        next=("tool_two_fast",),
        config=tool_two.checkpointer.get_tuple(thread3).config,
        created_at=tool_two.checkpointer.get_tuple(thread3).checkpoint["ts"],
        metadata={
            "parents": {},
            "source": "update",
            "step": 1,
            "writes": {START: {"my_key": "key"}},
        },
        parent_config=[*tool_two.checkpointer.list(thread3, limit=2)][-1].config,
    )
    # resume, for same result as above
    assert tool_two.invoke(None, thread3, debug=1) == {
        "my_key": "valuekey fast",
        "market": "US",
    }
    assert tool_two.get_state(thread3) == StateSnapshot(
        values={"my_key": "valuekey fast", "market": "US"},
        tasks=(),
        next=(),
        config=tool_two.checkpointer.get_tuple(thread3).config,
        created_at=tool_two.checkpointer.get_tuple(thread3).checkpoint["ts"],
        metadata={
            "parents": {},
            "source": "loop",
            "step": 2,
            "writes": {"tool_two_fast": {"my_key": " fast"}},
        },
        parent_config=[*tool_two.checkpointer.list(thread3, limit=2)][-1].config,
    )


@pytest.mark.parametrize("checkpointer_name", ALL_CHECKPOINTERS_SYNC)
def test_branch_then(
    snapshot: SnapshotAssertion, request: pytest.FixtureRequest, checkpointer_name: str
) -> None:
    checkpointer = request.getfixturevalue(f"checkpointer_{checkpointer_name}")

    class State(TypedDict):
        my_key: Annotated[str, operator.add]
        market: str

    tool_two_graph = StateGraph(State)
    tool_two_graph.set_entry_point("prepare")
    tool_two_graph.set_finish_point("finish")
    tool_two_graph.add_conditional_edges(
        source="prepare",
        path=lambda s: "tool_two_slow" if s["market"] == "DE" else "tool_two_fast",
        then="finish",
    )
    tool_two_graph.add_node("prepare", lambda s: {"my_key": " prepared"})
    tool_two_graph.add_node("tool_two_slow", lambda s: {"my_key": " slow"})
    tool_two_graph.add_node("tool_two_fast", lambda s: {"my_key": " fast"})
    tool_two_graph.add_node("finish", lambda s: {"my_key": " finished"})
    tool_two = tool_two_graph.compile()
    assert tool_two.get_graph().draw_mermaid(with_styles=False) == snapshot
    assert tool_two.get_graph().draw_mermaid() == snapshot

    assert tool_two.invoke({"my_key": "value", "market": "DE"}, debug=1) == {
        "my_key": "value prepared slow finished",
        "market": "DE",
    }
    assert tool_two.invoke({"my_key": "value", "market": "US"}) == {
        "my_key": "value prepared fast finished",
        "market": "US",
    }

    # test stream_mode=debug
    tool_two = tool_two_graph.compile(checkpointer=checkpointer)
    thread10 = {"configurable": {"thread_id": "10"}}
    assert [
        *tool_two.stream(
            {"my_key": "value", "market": "DE"}, thread10, stream_mode="debug"
        )
    ] == [
        {
            "type": "checkpoint",
            "timestamp": AnyStr(),
            "step": -1,
            "payload": {
                "config": {
                    "tags": [],
                    "metadata": {"thread_id": "10"},
                    "callbacks": None,
                    "recursion_limit": 25,
                    "configurable": {
                        "thread_id": "10",
                        "checkpoint_ns": "",
                        "checkpoint_id": AnyStr(),
                    },
                },
                "values": {"my_key": ""},
                "metadata": {
                    "parents": {},
                    "source": "input",
                    "step": -1,
                    "writes": {"__start__": {"my_key": "value", "market": "DE"}},
                },
                "next": ["__start__"],
                "tasks": [{"id": AnyStr(), "name": "__start__", "interrupts": ()}],
            },
        },
        {
            "type": "checkpoint",
            "timestamp": AnyStr(),
            "step": 0,
            "payload": {
                "config": {
                    "tags": [],
                    "metadata": {"thread_id": "10"},
                    "callbacks": None,
                    "recursion_limit": 25,
                    "configurable": {
                        "thread_id": "10",
                        "checkpoint_ns": "",
                        "checkpoint_id": AnyStr(),
                    },
                },
                "values": {
                    "my_key": "value",
                    "market": "DE",
                },
                "metadata": {
                    "parents": {},
                    "source": "loop",
                    "step": 0,
                    "writes": None,
                },
                "next": ["prepare"],
                "tasks": [{"id": AnyStr(), "name": "prepare", "interrupts": ()}],
            },
        },
        {
            "type": "task",
            "timestamp": AnyStr(),
            "step": 1,
            "payload": {
                "id": AnyStr(),
                "name": "prepare",
                "input": {"my_key": "value", "market": "DE"},
                "triggers": ["start:prepare"],
            },
        },
        {
            "type": "task_result",
            "timestamp": AnyStr(),
            "step": 1,
            "payload": {
                "id": AnyStr(),
                "name": "prepare",
                "result": [("my_key", " prepared")],
                "error": None,
                "interrupts": [],
            },
        },
        {
            "type": "checkpoint",
            "timestamp": AnyStr(),
            "step": 1,
            "payload": {
                "config": {
                    "tags": [],
                    "metadata": {"thread_id": "10"},
                    "callbacks": None,
                    "recursion_limit": 25,
                    "configurable": {
                        "thread_id": "10",
                        "checkpoint_ns": "",
                        "checkpoint_id": AnyStr(),
                    },
                },
                "values": {
                    "my_key": "value prepared",
                    "market": "DE",
                },
                "metadata": {
                    "parents": {},
                    "source": "loop",
                    "step": 1,
                    "writes": {"prepare": {"my_key": " prepared"}},
                },
                "next": ["tool_two_slow"],
                "tasks": [{"id": AnyStr(), "name": "tool_two_slow", "interrupts": ()}],
            },
        },
        {
            "type": "task",
            "timestamp": AnyStr(),
            "step": 2,
            "payload": {
                "id": AnyStr(),
                "name": "tool_two_slow",
                "input": {"my_key": "value prepared", "market": "DE"},
                "triggers": ["branch:prepare:condition:tool_two_slow"],
            },
        },
        {
            "type": "task_result",
            "timestamp": AnyStr(),
            "step": 2,
            "payload": {
                "id": AnyStr(),
                "name": "tool_two_slow",
                "result": [("my_key", " slow")],
                "error": None,
                "interrupts": [],
            },
        },
        {
            "type": "checkpoint",
            "timestamp": AnyStr(),
            "step": 2,
            "payload": {
                "config": {
                    "tags": [],
                    "metadata": {"thread_id": "10"},
                    "callbacks": None,
                    "recursion_limit": 25,
                    "configurable": {
                        "thread_id": "10",
                        "checkpoint_ns": "",
                        "checkpoint_id": AnyStr(),
                    },
                },
                "values": {
                    "my_key": "value prepared slow",
                    "market": "DE",
                },
                "metadata": {
                    "parents": {},
                    "source": "loop",
                    "step": 2,
                    "writes": {"tool_two_slow": {"my_key": " slow"}},
                },
                "next": ["finish"],
                "tasks": [{"id": AnyStr(), "name": "finish", "interrupts": ()}],
            },
        },
        {
            "type": "task",
            "timestamp": AnyStr(),
            "step": 3,
            "payload": {
                "id": AnyStr(),
                "name": "finish",
                "input": {"my_key": "value prepared slow", "market": "DE"},
                "triggers": ["branch:prepare:condition::then"],
            },
        },
        {
            "type": "task_result",
            "timestamp": AnyStr(),
            "step": 3,
            "payload": {
                "id": AnyStr(),
                "name": "finish",
                "result": [("my_key", " finished")],
                "error": None,
                "interrupts": [],
            },
        },
        {
            "type": "checkpoint",
            "timestamp": AnyStr(),
            "step": 3,
            "payload": {
                "config": {
                    "tags": [],
                    "metadata": {"thread_id": "10"},
                    "callbacks": None,
                    "recursion_limit": 25,
                    "configurable": {
                        "thread_id": "10",
                        "checkpoint_ns": "",
                        "checkpoint_id": AnyStr(),
                    },
                },
                "values": {
                    "my_key": "value prepared slow finished",
                    "market": "DE",
                },
                "metadata": {
                    "parents": {},
                    "source": "loop",
                    "step": 3,
                    "writes": {"finish": {"my_key": " finished"}},
                },
                "next": [],
                "tasks": [],
            },
        },
    ]

    tool_two = tool_two_graph.compile(
        checkpointer=checkpointer, interrupt_before=["tool_two_fast", "tool_two_slow"]
    )

    # missing thread_id
    with pytest.raises(ValueError, match="thread_id"):
        tool_two.invoke({"my_key": "value", "market": "DE"})

    thread1 = {"configurable": {"thread_id": "1"}}
    # stop when about to enter node
    assert tool_two.invoke({"my_key": "value", "market": "DE"}, thread1) == {
        "my_key": "value prepared",
        "market": "DE",
    }
    assert tool_two.get_state(thread1) == StateSnapshot(
        values={"my_key": "value prepared", "market": "DE"},
        tasks=(PregelTask(AnyStr(), "tool_two_slow"),),
        next=("tool_two_slow",),
        config=tool_two.checkpointer.get_tuple(thread1).config,
        created_at=tool_two.checkpointer.get_tuple(thread1).checkpoint["ts"],
        metadata={
            "parents": {},
            "source": "loop",
            "step": 1,
            "writes": {"prepare": {"my_key": " prepared"}},
        },
        parent_config=[*tool_two.checkpointer.list(thread1, limit=2)][-1].config,
    )
    # resume, for same result as above
    assert tool_two.invoke(None, thread1, debug=1) == {
        "my_key": "value prepared slow finished",
        "market": "DE",
    }
    assert tool_two.get_state(thread1) == StateSnapshot(
        values={"my_key": "value prepared slow finished", "market": "DE"},
        tasks=(),
        next=(),
        config=tool_two.checkpointer.get_tuple(thread1).config,
        created_at=tool_two.checkpointer.get_tuple(thread1).checkpoint["ts"],
        metadata={
            "parents": {},
            "source": "loop",
            "step": 3,
            "writes": {"finish": {"my_key": " finished"}},
        },
        parent_config=[*tool_two.checkpointer.list(thread1, limit=2)][-1].config,
    )

    thread2 = {"configurable": {"thread_id": "2"}}
    # stop when about to enter node
    assert tool_two.invoke({"my_key": "value", "market": "US"}, thread2) == {
        "my_key": "value prepared",
        "market": "US",
    }
    assert tool_two.get_state(thread2) == StateSnapshot(
        values={"my_key": "value prepared", "market": "US"},
        tasks=(PregelTask(AnyStr(), "tool_two_fast"),),
        next=("tool_two_fast",),
        config=tool_two.checkpointer.get_tuple(thread2).config,
        created_at=tool_two.checkpointer.get_tuple(thread2).checkpoint["ts"],
        metadata={
            "parents": {},
            "source": "loop",
            "step": 1,
            "writes": {"prepare": {"my_key": " prepared"}},
        },
        parent_config=[*tool_two.checkpointer.list(thread2, limit=2)][-1].config,
    )
    # resume, for same result as above
    assert tool_two.invoke(None, thread2, debug=1) == {
        "my_key": "value prepared fast finished",
        "market": "US",
    }
    assert tool_two.get_state(thread2) == StateSnapshot(
        values={"my_key": "value prepared fast finished", "market": "US"},
        tasks=(),
        next=(),
        config=tool_two.checkpointer.get_tuple(thread2).config,
        created_at=tool_two.checkpointer.get_tuple(thread2).checkpoint["ts"],
        metadata={
            "parents": {},
            "source": "loop",
            "step": 3,
            "writes": {"finish": {"my_key": " finished"}},
        },
        parent_config=[*tool_two.checkpointer.list(thread2, limit=2)][-1].config,
    )

    tool_two = tool_two_graph.compile(
        checkpointer=checkpointer, interrupt_before=["finish"]
    )

    thread1 = {"configurable": {"thread_id": "11"}}

    # stop when about to enter node
    assert tool_two.invoke({"my_key": "value", "market": "DE"}, thread1) == {
        "my_key": "value prepared slow",
        "market": "DE",
    }
    assert tool_two.get_state(thread1) == StateSnapshot(
        values={
            "my_key": "value prepared slow",
            "market": "DE",
        },
        tasks=(PregelTask(AnyStr(), "finish"),),
        next=("finish",),
        config=tool_two.checkpointer.get_tuple(thread1).config,
        created_at=tool_two.checkpointer.get_tuple(thread1).checkpoint["ts"],
        metadata={
            "parents": {},
            "source": "loop",
            "step": 2,
            "writes": {"tool_two_slow": {"my_key": " slow"}},
        },
        parent_config=[*tool_two.checkpointer.list(thread1, limit=2)][-1].config,
    )

    # update state
    tool_two.update_state(thread1, {"my_key": "er"})
    assert tool_two.get_state(thread1) == StateSnapshot(
        values={
            "my_key": "value prepared slower",
            "market": "DE",
        },
        tasks=(PregelTask(AnyStr(), "finish"),),
        next=("finish",),
        config=tool_two.checkpointer.get_tuple(thread1).config,
        created_at=tool_two.checkpointer.get_tuple(thread1).checkpoint["ts"],
        metadata={
            "parents": {},
            "source": "update",
            "step": 3,
            "writes": {"tool_two_slow": {"my_key": "er"}},
        },
        parent_config=[*tool_two.checkpointer.list(thread1, limit=2)][-1].config,
    )

    tool_two = tool_two_graph.compile(
        checkpointer=checkpointer, interrupt_after=["prepare"]
    )

    # missing thread_id
    with pytest.raises(ValueError, match="thread_id"):
        tool_two.invoke({"my_key": "value", "market": "DE"})

    thread1 = {"configurable": {"thread_id": "21"}}
    # stop when about to enter node
    assert tool_two.invoke({"my_key": "value", "market": "DE"}, thread1) == {
        "my_key": "value prepared",
        "market": "DE",
    }
    assert tool_two.get_state(thread1) == StateSnapshot(
        values={"my_key": "value prepared", "market": "DE"},
        tasks=(PregelTask(AnyStr(), "tool_two_slow"),),
        next=("tool_two_slow",),
        config=tool_two.checkpointer.get_tuple(thread1).config,
        created_at=tool_two.checkpointer.get_tuple(thread1).checkpoint["ts"],
        metadata={
            "parents": {},
            "source": "loop",
            "step": 1,
            "writes": {"prepare": {"my_key": " prepared"}},
        },
        parent_config=[*tool_two.checkpointer.list(thread1, limit=2)][-1].config,
    )
    # resume, for same result as above
    assert tool_two.invoke(None, thread1, debug=1) == {
        "my_key": "value prepared slow finished",
        "market": "DE",
    }
    assert tool_two.get_state(thread1) == StateSnapshot(
        values={"my_key": "value prepared slow finished", "market": "DE"},
        tasks=(),
        next=(),
        config=tool_two.checkpointer.get_tuple(thread1).config,
        created_at=tool_two.checkpointer.get_tuple(thread1).checkpoint["ts"],
        metadata={
            "parents": {},
            "source": "loop",
            "step": 3,
            "writes": {"finish": {"my_key": " finished"}},
        },
        parent_config=[*tool_two.checkpointer.list(thread1, limit=2)][-1].config,
    )

    thread2 = {"configurable": {"thread_id": "22"}}
    # stop when about to enter node
    assert tool_two.invoke({"my_key": "value", "market": "US"}, thread2) == {
        "my_key": "value prepared",
        "market": "US",
    }
    assert tool_two.get_state(thread2) == StateSnapshot(
        values={"my_key": "value prepared", "market": "US"},
        tasks=(PregelTask(AnyStr(), "tool_two_fast"),),
        next=("tool_two_fast",),
        config=tool_two.checkpointer.get_tuple(thread2).config,
        created_at=tool_two.checkpointer.get_tuple(thread2).checkpoint["ts"],
        metadata={
            "parents": {},
            "source": "loop",
            "step": 1,
            "writes": {"prepare": {"my_key": " prepared"}},
        },
        parent_config=[*tool_two.checkpointer.list(thread2, limit=2)][-1].config,
    )
    # resume, for same result as above
    assert tool_two.invoke(None, thread2, debug=1) == {
        "my_key": "value prepared fast finished",
        "market": "US",
    }
    assert tool_two.get_state(thread2) == StateSnapshot(
        values={"my_key": "value prepared fast finished", "market": "US"},
        tasks=(),
        next=(),
        config=tool_two.checkpointer.get_tuple(thread2).config,
        created_at=tool_two.checkpointer.get_tuple(thread2).checkpoint["ts"],
        metadata={
            "parents": {},
            "source": "loop",
            "step": 3,
            "writes": {"finish": {"my_key": " finished"}},
        },
        parent_config=[*tool_two.checkpointer.list(thread2, limit=2)][-1].config,
    )

    thread3 = {"configurable": {"thread_id": "23"}}
    # update an empty thread before first run
    uconfig = tool_two.update_state(thread3, {"my_key": "key", "market": "DE"})
    # check current state
    assert tool_two.get_state(thread3) == StateSnapshot(
        values={"my_key": "key", "market": "DE"},
        tasks=(PregelTask(AnyStr(), "prepare"),),
        next=("prepare",),
        config=uconfig,
        created_at=AnyStr(),
        metadata={
            "parents": {},
            "source": "update",
            "step": 0,
            "writes": {START: {"my_key": "key", "market": "DE"}},
        },
        parent_config=None,
    )
    # run from this point
    assert tool_two.invoke(None, thread3) == {
        "my_key": "key prepared",
        "market": "DE",
    }
    # get state after first node
    assert tool_two.get_state(thread3) == StateSnapshot(
        values={"my_key": "key prepared", "market": "DE"},
        tasks=(PregelTask(AnyStr(), "tool_two_slow"),),
        next=("tool_two_slow",),
        config=tool_two.checkpointer.get_tuple(thread3).config,
        created_at=tool_two.checkpointer.get_tuple(thread3).checkpoint["ts"],
        metadata={
            "parents": {},
            "source": "loop",
            "step": 1,
            "writes": {"prepare": {"my_key": " prepared"}},
        },
        parent_config=uconfig,
    )
    # resume, for same result as above
    assert tool_two.invoke(None, thread3, debug=1) == {
        "my_key": "key prepared slow finished",
        "market": "DE",
    }
    assert tool_two.get_state(thread3) == StateSnapshot(
        values={"my_key": "key prepared slow finished", "market": "DE"},
        tasks=(),
        next=(),
        config=tool_two.checkpointer.get_tuple(thread3).config,
        created_at=tool_two.checkpointer.get_tuple(thread3).checkpoint["ts"],
        metadata={
            "parents": {},
            "source": "loop",
            "step": 3,
            "writes": {"finish": {"my_key": " finished"}},
        },
        parent_config=[*tool_two.checkpointer.list(thread3, limit=2)][-1].config,
    )


@pytest.mark.parametrize("checkpointer_name", ALL_CHECKPOINTERS_SYNC)
def test_in_one_fan_out_state_graph_waiting_edge(
    snapshot: SnapshotAssertion, request: pytest.FixtureRequest, checkpointer_name: str
) -> None:
    checkpointer: BaseCheckpointSaver = request.getfixturevalue(
        f"checkpointer_{checkpointer_name}"
    )

    def sorted_add(
        x: list[str], y: Union[list[str], list[tuple[str, str]]]
    ) -> list[str]:
        if isinstance(y[0], tuple):
            for rem, _ in y:
                x.remove(rem)
            y = [t[1] for t in y]
        return sorted(operator.add(x, y))

    class State(TypedDict, total=False):
        query: str
        answer: str
        docs: Annotated[list[str], sorted_add]

    workflow = StateGraph(State)

    @workflow.add_node
    def rewrite_query(data: State) -> State:
        return {"query": f'query: {data["query"]}'}

    def analyzer_one(data: State) -> State:
        return {"query": f'analyzed: {data["query"]}'}

    def retriever_one(data: State) -> State:
        return {"docs": ["doc1", "doc2"]}

    def retriever_two(data: State) -> State:
        time.sleep(0.1)  # to ensure stream order
        return {"docs": ["doc3", "doc4"]}

    def qa(data: State) -> State:
        return {"answer": ",".join(data["docs"])}

    workflow.add_node(analyzer_one)
    workflow.add_node(retriever_one)
    workflow.add_node(retriever_two)
    workflow.add_node(qa)

    workflow.set_entry_point("rewrite_query")
    workflow.add_edge("rewrite_query", "analyzer_one")
    workflow.add_edge("analyzer_one", "retriever_one")
    workflow.add_edge("rewrite_query", "retriever_two")
    workflow.add_edge(["retriever_one", "retriever_two"], "qa")
    workflow.set_finish_point("qa")

    app = workflow.compile()

    assert app.get_graph().draw_mermaid(with_styles=False) == snapshot

    assert app.invoke({"query": "what is weather in sf"}) == {
        "query": "analyzed: query: what is weather in sf",
        "docs": ["doc1", "doc2", "doc3", "doc4"],
        "answer": "doc1,doc2,doc3,doc4",
    }

    assert [*app.stream({"query": "what is weather in sf"})] == [
        {"rewrite_query": {"query": "query: what is weather in sf"}},
        {"analyzer_one": {"query": "analyzed: query: what is weather in sf"}},
        {"retriever_two": {"docs": ["doc3", "doc4"]}},
        {"retriever_one": {"docs": ["doc1", "doc2"]}},
        {"qa": {"answer": "doc1,doc2,doc3,doc4"}},
    ]

    app_w_interrupt = workflow.compile(
        checkpointer=checkpointer,
        interrupt_after=["retriever_one"],
    )
    config = {"configurable": {"thread_id": "1"}}

    assert [
        c for c in app_w_interrupt.stream({"query": "what is weather in sf"}, config)
    ] == [
        {"rewrite_query": {"query": "query: what is weather in sf"}},
        {"analyzer_one": {"query": "analyzed: query: what is weather in sf"}},
        {"retriever_two": {"docs": ["doc3", "doc4"]}},
        {"retriever_one": {"docs": ["doc1", "doc2"]}},
    ]

    assert [c for c in app_w_interrupt.stream(None, config)] == [
        {"qa": {"answer": "doc1,doc2,doc3,doc4"}},
    ]

    app_w_interrupt = workflow.compile(
        checkpointer=checkpointer,
        interrupt_before=["qa"],
    )
    config = {"configurable": {"thread_id": "2"}}

    assert [
        c for c in app_w_interrupt.stream({"query": "what is weather in sf"}, config)
    ] == [
        {"rewrite_query": {"query": "query: what is weather in sf"}},
        {"analyzer_one": {"query": "analyzed: query: what is weather in sf"}},
        {"retriever_two": {"docs": ["doc3", "doc4"]}},
        {"retriever_one": {"docs": ["doc1", "doc2"]}},
    ]

    app_w_interrupt.update_state(config, {"docs": ["doc5"]})
    assert app_w_interrupt.get_state(config) == StateSnapshot(
        values={
            "query": "analyzed: query: what is weather in sf",
            "docs": ["doc1", "doc2", "doc3", "doc4", "doc5"],
        },
        tasks=(PregelTask(AnyStr(), "qa"),),
        next=("qa",),
        config=app_w_interrupt.checkpointer.get_tuple(config).config,
        created_at=app_w_interrupt.checkpointer.get_tuple(config).checkpoint["ts"],
        metadata={
            "parents": {},
            "source": "update",
            "step": 4,
            "writes": {"retriever_one": {"docs": ["doc5"]}},
        },
        parent_config=[*app_w_interrupt.checkpointer.list(config, limit=2)][-1].config,
    )

    assert [c for c in app_w_interrupt.stream(None, config, debug=1)] == [
        {"qa": {"answer": "doc1,doc2,doc3,doc4,doc5"}},
    ]


@pytest.mark.parametrize("checkpointer_name", ALL_CHECKPOINTERS_SYNC)
def test_in_one_fan_out_state_graph_waiting_edge_via_branch(
    snapshot: SnapshotAssertion, request: pytest.FixtureRequest, checkpointer_name: str
) -> None:
    checkpointer: BaseCheckpointSaver = request.getfixturevalue(
        f"checkpointer_{checkpointer_name}"
    )

    def sorted_add(
        x: list[str], y: Union[list[str], list[tuple[str, str]]]
    ) -> list[str]:
        if isinstance(y[0], tuple):
            for rem, _ in y:
                x.remove(rem)
            y = [t[1] for t in y]
        return sorted(operator.add(x, y))

    class State(TypedDict, total=False):
        query: str
        answer: str
        docs: Annotated[list[str], sorted_add]

    def rewrite_query(data: State) -> State:
        return {"query": f'query: {data["query"]}'}

    def analyzer_one(data: State) -> State:
        return {"query": f'analyzed: {data["query"]}'}

    def retriever_one(data: State) -> State:
        return {"docs": ["doc1", "doc2"]}

    def retriever_two(data: State) -> State:
        time.sleep(0.1)
        return {"docs": ["doc3", "doc4"]}

    def qa(data: State) -> State:
        return {"answer": ",".join(data["docs"])}

    def rewrite_query_then(data: State) -> Literal["retriever_two"]:
        return "retriever_two"

    workflow = StateGraph(State)

    workflow.add_node("rewrite_query", rewrite_query)
    workflow.add_node("analyzer_one", analyzer_one)
    workflow.add_node("retriever_one", retriever_one)
    workflow.add_node("retriever_two", retriever_two)
    workflow.add_node("qa", qa)

    workflow.set_entry_point("rewrite_query")
    workflow.add_edge("rewrite_query", "analyzer_one")
    workflow.add_edge("analyzer_one", "retriever_one")
    workflow.add_conditional_edges("rewrite_query", rewrite_query_then)
    workflow.add_edge(["retriever_one", "retriever_two"], "qa")
    workflow.set_finish_point("qa")

    app = workflow.compile()

    assert app.get_graph().draw_mermaid(with_styles=False) == snapshot

    assert app.invoke({"query": "what is weather in sf"}, debug=True) == {
        "query": "analyzed: query: what is weather in sf",
        "docs": ["doc1", "doc2", "doc3", "doc4"],
        "answer": "doc1,doc2,doc3,doc4",
    }

    assert [*app.stream({"query": "what is weather in sf"})] == [
        {"rewrite_query": {"query": "query: what is weather in sf"}},
        {"analyzer_one": {"query": "analyzed: query: what is weather in sf"}},
        {"retriever_two": {"docs": ["doc3", "doc4"]}},
        {"retriever_one": {"docs": ["doc1", "doc2"]}},
        {"qa": {"answer": "doc1,doc2,doc3,doc4"}},
    ]

    app_w_interrupt = workflow.compile(
        checkpointer=checkpointer,
        interrupt_after=["retriever_one"],
    )
    config = {"configurable": {"thread_id": "1"}}

    assert [
        c for c in app_w_interrupt.stream({"query": "what is weather in sf"}, config)
    ] == [
        {"rewrite_query": {"query": "query: what is weather in sf"}},
        {"analyzer_one": {"query": "analyzed: query: what is weather in sf"}},
        {"retriever_two": {"docs": ["doc3", "doc4"]}},
        {"retriever_one": {"docs": ["doc1", "doc2"]}},
    ]

    assert [c for c in app_w_interrupt.stream(None, config)] == [
        {"qa": {"answer": "doc1,doc2,doc3,doc4"}},
    ]


@pytest.mark.parametrize("checkpointer_name", ALL_CHECKPOINTERS_SYNC)
def test_in_one_fan_out_state_graph_waiting_edge_custom_state_class_pydantic1(
    snapshot: SnapshotAssertion,
    mocker: MockerFixture,
    request: pytest.FixtureRequest,
    checkpointer_name: str,
) -> None:
    from pydantic.v1 import BaseModel, ValidationError

    checkpointer = request.getfixturevalue(f"checkpointer_{checkpointer_name}")
    setup = mocker.Mock()
    teardown = mocker.Mock()

    @contextmanager
    def assert_ctx_once() -> Iterator[None]:
        assert setup.call_count == 0
        assert teardown.call_count == 0
        try:
            yield
        finally:
            assert setup.call_count == 1
            assert teardown.call_count == 1
            setup.reset_mock()
            teardown.reset_mock()

    @contextmanager
    def make_httpx_client() -> Iterator[httpx.Client]:
        setup()
        with httpx.Client() as client:
            try:
                yield client
            finally:
                teardown()

    def sorted_add(
        x: list[str], y: Union[list[str], list[tuple[str, str]]]
    ) -> list[str]:
        if isinstance(y[0], tuple):
            for rem, _ in y:
                x.remove(rem)
            y = [t[1] for t in y]
        return sorted(operator.add(x, y))

    class InnerObject(BaseModel):
        yo: int

    class State(BaseModel):
        class Config:
            arbitrary_types_allowed = True

        query: str
        inner: InnerObject
        answer: Optional[str] = None
        docs: Annotated[list[str], sorted_add]
        client: Annotated[httpx.Client, Context(make_httpx_client)]

    class Input(BaseModel):
        query: str
        inner: InnerObject

    class Output(BaseModel):
        answer: str
        docs: list[str]

    class StateUpdate(BaseModel):
        query: Optional[str] = None
        answer: Optional[str] = None
        docs: Optional[list[str]] = None

    def rewrite_query(data: State) -> State:
        return {"query": f"query: {data.query}"}

    def analyzer_one(data: State) -> State:
        return StateUpdate(query=f"analyzed: {data.query}")

    def retriever_one(data: State) -> State:
        return {"docs": ["doc1", "doc2"]}

    def retriever_two(data: State) -> State:
        time.sleep(0.1)
        return {"docs": ["doc3", "doc4"]}

    def qa(data: State) -> State:
        return {"answer": ",".join(data.docs)}

    def decider(data: State) -> str:
        assert isinstance(data, State)
        return "retriever_two"

    workflow = StateGraph(State, input=Input, output=Output)

    workflow.add_node("rewrite_query", rewrite_query)
    workflow.add_node("analyzer_one", analyzer_one)
    workflow.add_node("retriever_one", retriever_one)
    workflow.add_node("retriever_two", retriever_two)
    workflow.add_node("qa", qa)

    workflow.set_entry_point("rewrite_query")
    workflow.add_edge("rewrite_query", "analyzer_one")
    workflow.add_edge("analyzer_one", "retriever_one")
    workflow.add_conditional_edges(
        "rewrite_query", decider, {"retriever_two": "retriever_two"}
    )
    workflow.add_edge(["retriever_one", "retriever_two"], "qa")
    workflow.set_finish_point("qa")

    app = workflow.compile()

    with pytest.raises(ValidationError), assert_ctx_once():
        app.invoke({"query": {}})

    with assert_ctx_once():
        assert app.invoke({"query": "what is weather in sf", "inner": {"yo": 1}}) == {
            "docs": ["doc1", "doc2", "doc3", "doc4"],
            "answer": "doc1,doc2,doc3,doc4",
        }

    with assert_ctx_once():
        assert [
            *app.stream({"query": "what is weather in sf", "inner": {"yo": 1}})
        ] == [
            {"rewrite_query": {"query": "query: what is weather in sf"}},
            {"analyzer_one": {"query": "analyzed: query: what is weather in sf"}},
            {"retriever_two": {"docs": ["doc3", "doc4"]}},
            {"retriever_one": {"docs": ["doc1", "doc2"]}},
            {"qa": {"answer": "doc1,doc2,doc3,doc4"}},
        ]

    app_w_interrupt = workflow.compile(
        checkpointer=checkpointer,
        interrupt_after=["retriever_one"],
    )
    config = {"configurable": {"thread_id": "1"}}

    with assert_ctx_once():
        assert [
            c
            for c in app_w_interrupt.stream(
                {"query": "what is weather in sf", "inner": {"yo": 1}}, config
            )
        ] == [
            {"rewrite_query": {"query": "query: what is weather in sf"}},
            {"analyzer_one": {"query": "analyzed: query: what is weather in sf"}},
            {"retriever_two": {"docs": ["doc3", "doc4"]}},
            {"retriever_one": {"docs": ["doc1", "doc2"]}},
        ]

    with assert_ctx_once():
        assert [c for c in app_w_interrupt.stream(None, config)] == [
            {"qa": {"answer": "doc1,doc2,doc3,doc4"}},
        ]

    with assert_ctx_once():
        assert app_w_interrupt.update_state(
            config, {"docs": ["doc5"]}, as_node="rewrite_query"
        ) == {
            "configurable": {
                "thread_id": "1",
                "checkpoint_id": AnyStr(),
                "checkpoint_ns": "",
            }
        }


@pytest.mark.parametrize("checkpointer_name", ALL_CHECKPOINTERS_SYNC)
def test_in_one_fan_out_state_graph_waiting_edge_custom_state_class_pydantic2(
    snapshot: SnapshotAssertion,
    mocker: MockerFixture,
    request: pytest.FixtureRequest,
    checkpointer_name: str,
) -> None:
    from pydantic import BaseModel, ConfigDict, ValidationError

    checkpointer = request.getfixturevalue(f"checkpointer_{checkpointer_name}")
    setup = mocker.Mock()
    teardown = mocker.Mock()

    @contextmanager
    def assert_ctx_once() -> Iterator[None]:
        assert setup.call_count == 0
        assert teardown.call_count == 0
        try:
            yield
        finally:
            assert setup.call_count == 1
            assert teardown.call_count == 1
            setup.reset_mock()
            teardown.reset_mock()

    @contextmanager
    def make_httpx_client() -> Iterator[httpx.Client]:
        setup()
        with httpx.Client() as client:
            try:
                yield client
            finally:
                teardown()

    def sorted_add(
        x: list[str], y: Union[list[str], list[tuple[str, str]]]
    ) -> list[str]:
        if isinstance(y[0], tuple):
            for rem, _ in y:
                x.remove(rem)
            y = [t[1] for t in y]
        return sorted(operator.add(x, y))

    class InnerObject(BaseModel):
        yo: int

    class State(BaseModel):
        model_config = ConfigDict(arbitrary_types_allowed=True)

        query: str
        inner: InnerObject
        answer: Optional[str] = None
        docs: Annotated[list[str], sorted_add]
        client: Annotated[httpx.Client, Context(make_httpx_client)]

    class StateUpdate(BaseModel):
        query: Optional[str] = None
        answer: Optional[str] = None
        docs: Optional[list[str]] = None

    class Input(BaseModel):
        query: str
        inner: InnerObject

    class Output(BaseModel):
        answer: str
        docs: list[str]

    def rewrite_query(data: State) -> State:
        return {"query": f"query: {data.query}"}

    def analyzer_one(data: State) -> State:
        return StateUpdate(query=f"analyzed: {data.query}")

    def retriever_one(data: State) -> State:
        return {"docs": ["doc1", "doc2"]}

    def retriever_two(data: State) -> State:
        time.sleep(0.1)
        return {"docs": ["doc3", "doc4"]}

    def qa(data: State) -> State:
        return {"answer": ",".join(data.docs)}

    def decider(data: State) -> str:
        assert isinstance(data, State)
        return "retriever_two"

    workflow = StateGraph(State, input=Input, output=Output)

    workflow.add_node("rewrite_query", rewrite_query)
    workflow.add_node("analyzer_one", analyzer_one)
    workflow.add_node("retriever_one", retriever_one)
    workflow.add_node("retriever_two", retriever_two)
    workflow.add_node("qa", qa)

    workflow.set_entry_point("rewrite_query")
    workflow.add_edge("rewrite_query", "analyzer_one")
    workflow.add_edge("analyzer_one", "retriever_one")
    workflow.add_conditional_edges(
        "rewrite_query", decider, {"retriever_two": "retriever_two"}
    )
    workflow.add_edge(["retriever_one", "retriever_two"], "qa")
    workflow.set_finish_point("qa")

    app = workflow.compile()

    if SHOULD_CHECK_SNAPSHOTS:
        assert app.get_graph().draw_mermaid(with_styles=False) == snapshot
        assert app.get_input_schema().model_json_schema() == snapshot
        assert app.get_output_schema().model_json_schema() == snapshot

    with pytest.raises(ValidationError), assert_ctx_once():
        app.invoke({"query": {}})

    with assert_ctx_once():
        assert app.invoke({"query": "what is weather in sf", "inner": {"yo": 1}}) == {
            "docs": ["doc1", "doc2", "doc3", "doc4"],
            "answer": "doc1,doc2,doc3,doc4",
        }

    with assert_ctx_once():
        assert [
            *app.stream({"query": "what is weather in sf", "inner": {"yo": 1}})
        ] == [
            {"rewrite_query": {"query": "query: what is weather in sf"}},
            {"analyzer_one": {"query": "analyzed: query: what is weather in sf"}},
            {"retriever_two": {"docs": ["doc3", "doc4"]}},
            {"retriever_one": {"docs": ["doc1", "doc2"]}},
            {"qa": {"answer": "doc1,doc2,doc3,doc4"}},
        ]

    app_w_interrupt = workflow.compile(
        checkpointer=checkpointer,
        interrupt_after=["retriever_one"],
    )
    config = {"configurable": {"thread_id": "1"}}

    with assert_ctx_once():
        assert [
            c
            for c in app_w_interrupt.stream(
                {"query": "what is weather in sf", "inner": {"yo": 1}}, config
            )
        ] == [
            {"rewrite_query": {"query": "query: what is weather in sf"}},
            {"analyzer_one": {"query": "analyzed: query: what is weather in sf"}},
            {"retriever_two": {"docs": ["doc3", "doc4"]}},
            {"retriever_one": {"docs": ["doc1", "doc2"]}},
        ]

    with assert_ctx_once():
        assert [c for c in app_w_interrupt.stream(None, config)] == [
            {"qa": {"answer": "doc1,doc2,doc3,doc4"}},
        ]

    with assert_ctx_once():
        assert app_w_interrupt.update_state(
            config, {"docs": ["doc5"]}, as_node="rewrite_query"
        ) == {
            "configurable": {
                "thread_id": "1",
                "checkpoint_id": AnyStr(),
                "checkpoint_ns": "",
            }
        }


@pytest.mark.parametrize("checkpointer_name", ALL_CHECKPOINTERS_SYNC)
def test_in_one_fan_out_state_graph_waiting_edge_plus_regular(
    request: pytest.FixtureRequest, checkpointer_name: str
) -> None:
    checkpointer: BaseCheckpointSaver = request.getfixturevalue(
        f"checkpointer_{checkpointer_name}"
    )

    def sorted_add(
        x: list[str], y: Union[list[str], list[tuple[str, str]]]
    ) -> list[str]:
        if isinstance(y[0], tuple):
            for rem, _ in y:
                x.remove(rem)
            y = [t[1] for t in y]
        return sorted(operator.add(x, y))

    class State(TypedDict, total=False):
        query: str
        answer: str
        docs: Annotated[list[str], sorted_add]

    def rewrite_query(data: State) -> State:
        return {"query": f'query: {data["query"]}'}

    def analyzer_one(data: State) -> State:
        time.sleep(0.1)
        return {"query": f'analyzed: {data["query"]}'}

    def retriever_one(data: State) -> State:
        return {"docs": ["doc1", "doc2"]}

    def retriever_two(data: State) -> State:
        time.sleep(0.2)
        return {"docs": ["doc3", "doc4"]}

    def qa(data: State) -> State:
        return {"answer": ",".join(data["docs"])}

    workflow = StateGraph(State)

    workflow.add_node("rewrite_query", rewrite_query)
    workflow.add_node("analyzer_one", analyzer_one)
    workflow.add_node("retriever_one", retriever_one)
    workflow.add_node("retriever_two", retriever_two)
    workflow.add_node("qa", qa)

    workflow.set_entry_point("rewrite_query")
    workflow.add_edge("rewrite_query", "analyzer_one")
    workflow.add_edge("analyzer_one", "retriever_one")
    workflow.add_edge("rewrite_query", "retriever_two")
    workflow.add_edge(["retriever_one", "retriever_two"], "qa")
    workflow.set_finish_point("qa")

    # silly edge, to make sure having been triggered before doesn't break
    # semantics of named barrier (== waiting edges)
    workflow.add_edge("rewrite_query", "qa")

    app = workflow.compile()

    assert app.invoke({"query": "what is weather in sf"}) == {
        "query": "analyzed: query: what is weather in sf",
        "docs": ["doc1", "doc2", "doc3", "doc4"],
        "answer": "doc1,doc2,doc3,doc4",
    }

    assert [*app.stream({"query": "what is weather in sf"})] == [
        {"rewrite_query": {"query": "query: what is weather in sf"}},
        {"qa": {"answer": ""}},
        {"analyzer_one": {"query": "analyzed: query: what is weather in sf"}},
        {"retriever_two": {"docs": ["doc3", "doc4"]}},
        {"retriever_one": {"docs": ["doc1", "doc2"]}},
        {"qa": {"answer": "doc1,doc2,doc3,doc4"}},
    ]

    app_w_interrupt = workflow.compile(
        checkpointer=checkpointer,
        interrupt_after=["retriever_one"],
    )
    config = {"configurable": {"thread_id": "1"}}

    assert [
        c for c in app_w_interrupt.stream({"query": "what is weather in sf"}, config)
    ] == [
        {"rewrite_query": {"query": "query: what is weather in sf"}},
        {"qa": {"answer": ""}},
        {"analyzer_one": {"query": "analyzed: query: what is weather in sf"}},
        {"retriever_two": {"docs": ["doc3", "doc4"]}},
        {"retriever_one": {"docs": ["doc1", "doc2"]}},
    ]

    assert [c for c in app_w_interrupt.stream(None, config)] == [
        {"qa": {"answer": "doc1,doc2,doc3,doc4"}},
    ]


def test_in_one_fan_out_state_graph_waiting_edge_multiple() -> None:
    def sorted_add(
        x: list[str], y: Union[list[str], list[tuple[str, str]]]
    ) -> list[str]:
        if isinstance(y[0], tuple):
            for rem, _ in y:
                x.remove(rem)
            y = [t[1] for t in y]
        return sorted(operator.add(x, y))

    class State(TypedDict, total=False):
        query: str
        answer: str
        docs: Annotated[list[str], sorted_add]

    def rewrite_query(data: State) -> State:
        return {"query": f'query: {data["query"]}'}

    def analyzer_one(data: State) -> State:
        return {"query": f'analyzed: {data["query"]}'}

    def retriever_one(data: State) -> State:
        return {"docs": ["doc1", "doc2"]}

    def retriever_two(data: State) -> State:
        time.sleep(0.1)
        return {"docs": ["doc3", "doc4"]}

    def qa(data: State) -> State:
        return {"answer": ",".join(data["docs"])}

    def decider(data: State) -> None:
        return None

    def decider_cond(data: State) -> str:
        if data["query"].count("analyzed") > 1:
            return "qa"
        else:
            return "rewrite_query"

    workflow = StateGraph(State)

    workflow.add_node("rewrite_query", rewrite_query)
    workflow.add_node("analyzer_one", analyzer_one)
    workflow.add_node("retriever_one", retriever_one)
    workflow.add_node("retriever_two", retriever_two)
    workflow.add_node("decider", decider)
    workflow.add_node("qa", qa)

    workflow.set_entry_point("rewrite_query")
    workflow.add_edge("rewrite_query", "analyzer_one")
    workflow.add_edge("analyzer_one", "retriever_one")
    workflow.add_edge("rewrite_query", "retriever_two")
    workflow.add_edge(["retriever_one", "retriever_two"], "decider")
    workflow.add_conditional_edges("decider", decider_cond)
    workflow.set_finish_point("qa")

    app = workflow.compile()

    assert app.invoke({"query": "what is weather in sf"}) == {
        "query": "analyzed: query: analyzed: query: what is weather in sf",
        "answer": "doc1,doc1,doc2,doc2,doc3,doc3,doc4,doc4",
        "docs": ["doc1", "doc1", "doc2", "doc2", "doc3", "doc3", "doc4", "doc4"],
    }

    assert [*app.stream({"query": "what is weather in sf"})] == [
        {"rewrite_query": {"query": "query: what is weather in sf"}},
        {"analyzer_one": {"query": "analyzed: query: what is weather in sf"}},
        {"retriever_two": {"docs": ["doc3", "doc4"]}},
        {"retriever_one": {"docs": ["doc1", "doc2"]}},
        {"decider": None},
        {"rewrite_query": {"query": "query: analyzed: query: what is weather in sf"}},
        {
            "analyzer_one": {
                "query": "analyzed: query: analyzed: query: what is weather in sf"
            }
        },
        {"retriever_two": {"docs": ["doc3", "doc4"]}},
        {"retriever_one": {"docs": ["doc1", "doc2"]}},
        {"decider": None},
        {"qa": {"answer": "doc1,doc1,doc2,doc2,doc3,doc3,doc4,doc4"}},
    ]


def test_callable_in_conditional_edges_with_no_path_map() -> None:
    class State(TypedDict, total=False):
        query: str

    def rewrite(data: State) -> State:
        return {"query": f'query: {data["query"]}'}

    def analyze(data: State) -> State:
        return {"query": f'analyzed: {data["query"]}'}

    class ChooseAnalyzer:
        def __call__(self, data: State) -> str:
            return "analyzer"

    workflow = StateGraph(State)
    workflow.add_node("rewriter", rewrite)
    workflow.add_node("analyzer", analyze)
    workflow.add_conditional_edges("rewriter", ChooseAnalyzer())
    workflow.set_entry_point("rewriter")
    app = workflow.compile()

    assert app.invoke({"query": "what is weather in sf"}) == {
        "query": "analyzed: query: what is weather in sf",
    }


def test_function_in_conditional_edges_with_no_path_map() -> None:
    class State(TypedDict, total=False):
        query: str

    def rewrite(data: State) -> State:
        return {"query": f'query: {data["query"]}'}

    def analyze(data: State) -> State:
        return {"query": f'analyzed: {data["query"]}'}

    def choose_analyzer(data: State) -> str:
        return "analyzer"

    workflow = StateGraph(State)
    workflow.add_node("rewriter", rewrite)
    workflow.add_node("analyzer", analyze)
    workflow.add_conditional_edges("rewriter", choose_analyzer)
    workflow.set_entry_point("rewriter")
    app = workflow.compile()

    assert app.invoke({"query": "what is weather in sf"}) == {
        "query": "analyzed: query: what is weather in sf",
    }


def test_in_one_fan_out_state_graph_waiting_edge_multiple_cond_edge() -> None:
    def sorted_add(
        x: list[str], y: Union[list[str], list[tuple[str, str]]]
    ) -> list[str]:
        if isinstance(y[0], tuple):
            for rem, _ in y:
                x.remove(rem)
            y = [t[1] for t in y]
        return sorted(operator.add(x, y))

    class State(TypedDict, total=False):
        query: str
        answer: str
        docs: Annotated[list[str], sorted_add]

    def rewrite_query(data: State) -> State:
        return {"query": f'query: {data["query"]}'}

    def retriever_picker(data: State) -> list[str]:
        return ["analyzer_one", "retriever_two"]

    def analyzer_one(data: State) -> State:
        return {"query": f'analyzed: {data["query"]}'}

    def retriever_one(data: State) -> State:
        return {"docs": ["doc1", "doc2"]}

    def retriever_two(data: State) -> State:
        time.sleep(0.1)
        return {"docs": ["doc3", "doc4"]}

    def qa(data: State) -> State:
        return {"answer": ",".join(data["docs"])}

    def decider(data: State) -> None:
        return None

    def decider_cond(data: State) -> str:
        if data["query"].count("analyzed") > 1:
            return "qa"
        else:
            return "rewrite_query"

    workflow = StateGraph(State)

    workflow.add_node("rewrite_query", rewrite_query)
    workflow.add_node("analyzer_one", analyzer_one)
    workflow.add_node("retriever_one", retriever_one)
    workflow.add_node("retriever_two", retriever_two)
    workflow.add_node("decider", decider)
    workflow.add_node("qa", qa)

    workflow.set_entry_point("rewrite_query")
    workflow.add_conditional_edges("rewrite_query", retriever_picker)
    workflow.add_edge("analyzer_one", "retriever_one")
    workflow.add_edge(["retriever_one", "retriever_two"], "decider")
    workflow.add_conditional_edges("decider", decider_cond)
    workflow.set_finish_point("qa")

    app = workflow.compile()

    assert app.invoke({"query": "what is weather in sf"}) == {
        "query": "analyzed: query: analyzed: query: what is weather in sf",
        "answer": "doc1,doc1,doc2,doc2,doc3,doc3,doc4,doc4",
        "docs": ["doc1", "doc1", "doc2", "doc2", "doc3", "doc3", "doc4", "doc4"],
    }

    assert [*app.stream({"query": "what is weather in sf"})] == [
        {"rewrite_query": {"query": "query: what is weather in sf"}},
        {"analyzer_one": {"query": "analyzed: query: what is weather in sf"}},
        {"retriever_two": {"docs": ["doc3", "doc4"]}},
        {"retriever_one": {"docs": ["doc1", "doc2"]}},
        {"decider": None},
        {"rewrite_query": {"query": "query: analyzed: query: what is weather in sf"}},
        {
            "analyzer_one": {
                "query": "analyzed: query: analyzed: query: what is weather in sf"
            }
        },
        {"retriever_two": {"docs": ["doc3", "doc4"]}},
        {"retriever_one": {"docs": ["doc1", "doc2"]}},
        {"decider": None},
        {"qa": {"answer": "doc1,doc1,doc2,doc2,doc3,doc3,doc4,doc4"}},
    ]


def test_simple_multi_edge(snapshot: SnapshotAssertion) -> None:
    class State(TypedDict):
        my_key: Annotated[str, operator.add]

    def up(state: State):
        pass

    def side(state: State):
        pass

    def other(state: State):
        return {"my_key": "_more"}

    def down(state: State):
        pass

    graph = StateGraph(State)

    graph.add_node("up", up)
    graph.add_node("side", side)
    graph.add_node("other", other)
    graph.add_node("down", down)

    graph.set_entry_point("up")
    graph.add_edge("up", "side")
    graph.add_edge("up", "other")
    graph.add_edge(["up", "side"], "down")
    graph.set_finish_point("down")

    app = graph.compile()

    assert app.get_graph().draw_mermaid(with_styles=False) == snapshot
    assert app.invoke({"my_key": "my_value"}) == {"my_key": "my_value_more"}
    assert [*app.stream({"my_key": "my_value"})] in (
        [
            {"up": None},
            {"side": None},
            {"other": {"my_key": "_more"}},
            {"down": None},
        ],
        [
            {"up": None},
            {"other": {"my_key": "_more"}},
            {"side": None},
            {"down": None},
        ],
    )


def test_nested_graph_xray(snapshot: SnapshotAssertion) -> None:
    class State(TypedDict):
        my_key: Annotated[str, operator.add]
        market: str

    def logic(state: State):
        pass

    tool_two_graph = StateGraph(State)
    tool_two_graph.add_node("tool_two_slow", logic)
    tool_two_graph.add_node("tool_two_fast", logic)
    tool_two_graph.set_conditional_entry_point(
        lambda s: "tool_two_slow" if s["market"] == "DE" else "tool_two_fast",
        then=END,
    )
    tool_two = tool_two_graph.compile()

    graph = StateGraph(State)
    graph.add_node("tool_one", logic)
    graph.add_node("tool_two", tool_two)
    graph.add_node("tool_three", logic)
    graph.set_conditional_entry_point(lambda s: "tool_one", then=END)
    app = graph.compile()

    assert app.get_graph(xray=True).to_json() == snapshot
    assert app.get_graph(xray=True).draw_mermaid() == snapshot


def test_nested_graph(snapshot: SnapshotAssertion) -> None:
    def never_called_fn(state: Any):
        assert 0, "This function should never be called"

    never_called = RunnableLambda(never_called_fn)

    class InnerState(TypedDict):
        my_key: str
        my_other_key: str

    def up(state: InnerState):
        return {"my_key": state["my_key"] + " there", "my_other_key": state["my_key"]}

    inner = StateGraph(InnerState)
    inner.add_node("up", up)
    inner.set_entry_point("up")
    inner.set_finish_point("up")

    class State(TypedDict):
        my_key: str
        never_called: Any

    def side(state: State):
        return {"my_key": state["my_key"] + " and back again"}

    graph = StateGraph(State)
    graph.add_node("inner", inner.compile())
    graph.add_node("side", side)
    graph.set_entry_point("inner")
    graph.add_edge("inner", "side")
    graph.set_finish_point("side")

    app = graph.compile()

    assert app.get_graph().draw_mermaid(with_styles=False) == snapshot
    assert app.get_graph(xray=True).draw_mermaid() == snapshot
    assert app.invoke(
        {"my_key": "my value", "never_called": never_called}, debug=True
    ) == {
        "my_key": "my value there and back again",
        "never_called": never_called,
    }
    assert [*app.stream({"my_key": "my value", "never_called": never_called})] == [
        {"inner": {"my_key": "my value there"}},
        {"side": {"my_key": "my value there and back again"}},
    ]
    assert [
        *app.stream(
            {"my_key": "my value", "never_called": never_called}, stream_mode="values"
        )
    ] == [
        {
            "my_key": "my value",
            "never_called": never_called,
        },
        {
            "my_key": "my value there",
            "never_called": never_called,
        },
        {
            "my_key": "my value there and back again",
            "never_called": never_called,
        },
    ]

    chain = app | RunnablePassthrough()

    assert chain.invoke({"my_key": "my value", "never_called": never_called}) == {
        "my_key": "my value there and back again",
        "never_called": never_called,
    }
    assert [*chain.stream({"my_key": "my value", "never_called": never_called})] == [
        {"inner": {"my_key": "my value there"}},
        {"side": {"my_key": "my value there and back again"}},
    ]


@pytest.mark.parametrize("checkpointer_name", ALL_CHECKPOINTERS_SYNC)
def test_nested_graph_interrupts_parallel(
    request: pytest.FixtureRequest, checkpointer_name: str
) -> None:
    checkpointer = request.getfixturevalue("checkpointer_" + checkpointer_name)

    class InnerState(TypedDict):
        my_key: Annotated[str, operator.add]
        my_other_key: str

    def inner_1(state: InnerState):
        time.sleep(0.1)
        return {"my_key": "got here", "my_other_key": state["my_key"]}

    def inner_2(state: InnerState):
        return {
            "my_key": " and there",
            "my_other_key": state["my_key"],
        }

    inner = StateGraph(InnerState)
    inner.add_node("inner_1", inner_1)
    inner.add_node("inner_2", inner_2)
    inner.add_edge("inner_1", "inner_2")
    inner.set_entry_point("inner_1")
    inner.set_finish_point("inner_2")

    class State(TypedDict):
        my_key: Annotated[str, operator.add]

    def outer_1(state: State):
        return {"my_key": " and parallel"}

    def outer_2(state: State):
        return {"my_key": " and back again"}

    graph = StateGraph(State)
    graph.add_node("inner", inner.compile(interrupt_before=["inner_2"]))
    graph.add_node("outer_1", outer_1)
    graph.add_node("outer_2", outer_2)

    graph.add_edge(START, "inner")
    graph.add_edge(START, "outer_1")
    graph.add_edge(["inner", "outer_1"], "outer_2")
    graph.set_finish_point("outer_2")

    app = graph.compile(checkpointer=checkpointer)

    # test invoke w/ nested interrupt
    config = {"configurable": {"thread_id": "1"}}
    assert app.invoke({"my_key": ""}, config, debug=True) == {
        "my_key": "",
    }

    assert app.invoke(None, config, debug=True) == {
        "my_key": "got here and there and parallel and back again",
    }

    # below combo of assertions is asserting two things
    # - outer_1 finishes before inner interrupts (because we see its output in stream, which only happens after node finishes)
    # - the writes of outer are persisted in 1st call and used in 2nd call, ie outer isn't called again (because we dont see outer_1 output again in 2nd stream)
    # test stream updates w/ nested interrupt
    config = {"configurable": {"thread_id": "2"}}
    assert [*app.stream({"my_key": ""}, config, subgraphs=True)] == [
        # we got to parallel node first
        ((), {"outer_1": {"my_key": " and parallel"}}),
        ((AnyStr("inner:"),), {"inner_1": {"my_key": "got here", "my_other_key": ""}}),
    ]
    assert [*app.stream(None, config)] == [
        {"outer_1": {"my_key": " and parallel"}, "__metadata__": {"cached": True}},
        {"inner": {"my_key": "got here and there"}},
        {"outer_2": {"my_key": " and back again"}},
    ]

    # test stream values w/ nested interrupt
    config = {"configurable": {"thread_id": "3"}}
    assert [*app.stream({"my_key": ""}, config, stream_mode="values")] == [
        {"my_key": ""},
    ]
    assert [*app.stream(None, config, stream_mode="values")] == [
        {"my_key": ""},
        {"my_key": "got here and there and parallel"},
        {"my_key": "got here and there and parallel and back again"},
    ]

    # test interrupts BEFORE the parallel node
    app = graph.compile(checkpointer=checkpointer, interrupt_before=["outer_1"])
    config = {"configurable": {"thread_id": "4"}}
    assert [*app.stream({"my_key": ""}, config, stream_mode="values")] == [
        {"my_key": ""}
    ]
    # while we're waiting for the node w/ interrupt inside to finish
    assert [*app.stream(None, config, stream_mode="values")] == [
        {"my_key": ""},
    ]
    assert [*app.stream(None, config, stream_mode="values")] == [
        {"my_key": ""},
        {"my_key": "got here and there and parallel"},
        {"my_key": "got here and there and parallel and back again"},
    ]

    # test interrupts AFTER the parallel node
    app = graph.compile(checkpointer=checkpointer, interrupt_after=["outer_1"])
    config = {"configurable": {"thread_id": "5"}}
    assert [*app.stream({"my_key": ""}, config, stream_mode="values")] == [
        {"my_key": ""}
    ]
    assert [*app.stream(None, config, stream_mode="values")] == [
        {"my_key": ""},
        {"my_key": "got here and there and parallel"},
    ]
    assert [*app.stream(None, config, stream_mode="values")] == [
        {"my_key": "got here and there and parallel"},
        {"my_key": "got here and there and parallel and back again"},
    ]


@pytest.mark.parametrize("checkpointer_name", ALL_CHECKPOINTERS_SYNC)
def test_doubly_nested_graph_interrupts(
    request: pytest.FixtureRequest, checkpointer_name: str
) -> None:
    checkpointer = request.getfixturevalue("checkpointer_" + checkpointer_name)

    class State(TypedDict):
        my_key: str

    class ChildState(TypedDict):
        my_key: str

    class GrandChildState(TypedDict):
        my_key: str

    def grandchild_1(state: ChildState):
        return {"my_key": state["my_key"] + " here"}

    def grandchild_2(state: ChildState):
        return {
            "my_key": state["my_key"] + " and there",
        }

    grandchild = StateGraph(GrandChildState)
    grandchild.add_node("grandchild_1", grandchild_1)
    grandchild.add_node("grandchild_2", grandchild_2)
    grandchild.add_edge("grandchild_1", "grandchild_2")
    grandchild.set_entry_point("grandchild_1")
    grandchild.set_finish_point("grandchild_2")

    child = StateGraph(ChildState)
    child.add_node(
        "child_1",
        grandchild.compile(interrupt_before=["grandchild_2"]),
    )
    child.set_entry_point("child_1")
    child.set_finish_point("child_1")

    def parent_1(state: State):
        return {"my_key": "hi " + state["my_key"]}

    def parent_2(state: State):
        return {"my_key": state["my_key"] + " and back again"}

    graph = StateGraph(State)
    graph.add_node("parent_1", parent_1)
    graph.add_node("child", child.compile())
    graph.add_node("parent_2", parent_2)
    graph.set_entry_point("parent_1")
    graph.add_edge("parent_1", "child")
    graph.add_edge("child", "parent_2")
    graph.set_finish_point("parent_2")

    app = graph.compile(checkpointer=checkpointer)

    # test invoke w/ nested interrupt
    config = {"configurable": {"thread_id": "1"}}
    assert app.invoke({"my_key": "my value"}, config, debug=True) == {
        "my_key": "hi my value",
    }

    assert app.invoke(None, config, debug=True) == {
        "my_key": "hi my value here and there and back again",
    }

    # test stream updates w/ nested interrupt
    config = {"configurable": {"thread_id": "2"}}
    assert [*app.stream({"my_key": "my value"}, config)] == [
        {"parent_1": {"my_key": "hi my value"}},
    ]
    assert [*app.stream(None, config)] == [
        {"child": {"my_key": "hi my value here and there"}},
        {"parent_2": {"my_key": "hi my value here and there and back again"}},
    ]

    # test stream values w/ nested interrupt
    config = {"configurable": {"thread_id": "3"}}
    assert [*app.stream({"my_key": "my value"}, config, stream_mode="values")] == [
        {"my_key": "my value"},
        {"my_key": "hi my value"},
    ]
    assert [*app.stream(None, config, stream_mode="values")] == [
        {"my_key": "hi my value"},
        {"my_key": "hi my value here and there"},
        {"my_key": "hi my value here and there and back again"},
    ]


@pytest.mark.parametrize("checkpointer_name", ALL_CHECKPOINTERS_SYNC)
def test_nested_graph_state(
    request: pytest.FixtureRequest, checkpointer_name: str
) -> None:
    checkpointer = request.getfixturevalue("checkpointer_" + checkpointer_name)

    class InnerState(TypedDict):
        my_key: str
        my_other_key: str

    def inner_1(state: InnerState):
        return {
            "my_key": state["my_key"] + " here",
            "my_other_key": state["my_key"],
        }

    def inner_2(state: InnerState):
        return {
            "my_key": state["my_key"] + " and there",
            "my_other_key": state["my_key"],
        }

    inner = StateGraph(InnerState)
    inner.add_node("inner_1", inner_1)
    inner.add_node("inner_2", inner_2)
    inner.add_edge("inner_1", "inner_2")
    inner.set_entry_point("inner_1")
    inner.set_finish_point("inner_2")

    class State(TypedDict):
        my_key: str
        other_parent_key: str

    def outer_1(state: State):
        return {"my_key": "hi " + state["my_key"]}

    def outer_2(state: State):
        return {"my_key": state["my_key"] + " and back again"}

    graph = StateGraph(State)
    graph.add_node("outer_1", outer_1)
    graph.add_node(
        "inner",
        inner.compile(interrupt_before=["inner_2"]),
    )
    graph.add_node("outer_2", outer_2)
    graph.set_entry_point("outer_1")
    graph.add_edge("outer_1", "inner")
    graph.add_edge("inner", "outer_2")
    graph.set_finish_point("outer_2")

    app = graph.compile(checkpointer=checkpointer)

    config = {"configurable": {"thread_id": "1"}}
    app.invoke({"my_key": "my value"}, config, debug=True)
    # test state w/ nested subgraph state (right after interrupt)
    # first get_state without subgraph state
    assert app.get_state(config) == StateSnapshot(
        values={"my_key": "hi my value"},
        tasks=(
            PregelTask(
                AnyStr(),
                "inner",
                state={"configurable": {"thread_id": "1", "checkpoint_ns": AnyStr()}},
            ),
        ),
        next=("inner",),
        config={
            "configurable": {
                "thread_id": "1",
                "checkpoint_ns": "",
                "checkpoint_id": AnyStr(),
            }
        },
        metadata={
            "parents": {},
            "source": "loop",
            "writes": {"outer_1": {"my_key": "hi my value"}},
            "step": 1,
        },
        created_at=AnyStr(),
        parent_config={
            "configurable": {
                "thread_id": "1",
                "checkpoint_ns": "",
                "checkpoint_id": AnyStr(),
            }
        },
    )
    # now, get_state with subgraphs state
    assert app.get_state(config, subgraphs=True) == StateSnapshot(
        values={"my_key": "hi my value"},
        tasks=(
            PregelTask(
                AnyStr(),
                "inner",
                state=StateSnapshot(
                    values={
                        "my_key": "hi my value here",
                        "my_other_key": "hi my value",
                    },
                    tasks=(
                        PregelTask(
                            AnyStr(),
                            name="inner_2",
                            error=None,
                        ),
                    ),
                    next=("inner_2",),
                    config={
                        "configurable": {
                            "thread_id": "1",
                            "checkpoint_ns": AnyStr("inner:"),
                            "checkpoint_id": AnyStr(),
                            "checkpoint_map": AnyDict(
                                {"": AnyStr(), AnyStr("child:"): AnyStr()}
                            ),
                        }
                    },
                    metadata={
                        "parents": {
                            "": AnyStr(),
                        },
                        "source": "loop",
                        "writes": {
                            "inner_1": {
                                "my_key": "hi my value here",
                                "my_other_key": "hi my value",
                            }
                        },
                        "step": 1,
                    },
                    created_at=AnyStr(),
                    parent_config={
                        "configurable": {
                            "thread_id": "1",
                            "checkpoint_ns": AnyStr("inner:"),
                            "checkpoint_id": AnyStr(),
                        }
                    },
                ),
            ),
        ),
        next=("inner",),
        config={
            "configurable": {
                "thread_id": "1",
                "checkpoint_ns": "",
                "checkpoint_id": AnyStr(),
            }
        },
        metadata={
            "parents": {},
            "source": "loop",
            "writes": {"outer_1": {"my_key": "hi my value"}},
            "step": 1,
        },
        created_at=AnyStr(),
        parent_config={
            "configurable": {
                "thread_id": "1",
                "checkpoint_ns": "",
                "checkpoint_id": AnyStr(),
            }
        },
    )
    # get_state_history returns outer graph checkpoints
    history = list(app.get_state_history(config))
    assert history == [
        StateSnapshot(
            values={"my_key": "hi my value"},
            tasks=(
                PregelTask(
                    AnyStr(),
                    "inner",
                    state={
                        "configurable": {
                            "thread_id": "1",
                            "checkpoint_ns": AnyStr("inner:"),
                        }
                    },
                ),
            ),
            next=("inner",),
            config={
                "configurable": {
                    "thread_id": "1",
                    "checkpoint_ns": "",
                    "checkpoint_id": AnyStr(),
                }
            },
            metadata={
                "parents": {},
                "source": "loop",
                "writes": {"outer_1": {"my_key": "hi my value"}},
                "step": 1,
            },
            created_at=AnyStr(),
            parent_config={
                "configurable": {
                    "thread_id": "1",
                    "checkpoint_ns": "",
                    "checkpoint_id": AnyStr(),
                }
            },
        ),
        StateSnapshot(
            values={"my_key": "my value"},
            tasks=(PregelTask(AnyStr(), "outer_1"),),
            next=("outer_1",),
            config={
                "configurable": {
                    "thread_id": "1",
                    "checkpoint_ns": "",
                    "checkpoint_id": AnyStr(),
                }
            },
            metadata={"parents": {}, "source": "loop", "writes": None, "step": 0},
            created_at=AnyStr(),
            parent_config={
                "configurable": {
                    "thread_id": "1",
                    "checkpoint_ns": "",
                    "checkpoint_id": AnyStr(),
                }
            },
        ),
        StateSnapshot(
            values={},
            tasks=(PregelTask(AnyStr(), "__start__"),),
            next=("__start__",),
            config={
                "configurable": {
                    "thread_id": "1",
                    "checkpoint_ns": "",
                    "checkpoint_id": AnyStr(),
                }
            },
            metadata={
                "parents": {},
                "source": "input",
                "writes": {"__start__": {"my_key": "my value"}},
                "step": -1,
            },
            created_at=AnyStr(),
            parent_config=None,
        ),
    ]
    # get_state_history for a subgraph returns its checkpoints
    child_history = [*app.get_state_history(history[0].tasks[0].state)]
    assert child_history == [
        StateSnapshot(
            values={"my_key": "hi my value here", "my_other_key": "hi my value"},
            next=("inner_2",),
            config={
                "configurable": {
                    "thread_id": "1",
                    "checkpoint_ns": AnyStr("inner:"),
                    "checkpoint_id": AnyStr(),
                    "checkpoint_map": AnyDict(
                        {"": AnyStr(), AnyStr("child:"): AnyStr()}
                    ),
                }
            },
            metadata={
                "source": "loop",
                "writes": {
                    "inner_1": {
                        "my_key": "hi my value here",
                        "my_other_key": "hi my value",
                    }
                },
                "step": 1,
                "parents": {"": AnyStr()},
            },
            created_at=AnyStr(),
            parent_config={
                "configurable": {
                    "thread_id": "1",
                    "checkpoint_ns": AnyStr("inner:"),
                    "checkpoint_id": AnyStr(),
                }
            },
            tasks=(PregelTask(id=AnyStr(), name="inner_2"),),
        ),
        StateSnapshot(
            values={"my_key": "hi my value"},
            next=("inner_1",),
            config={
                "configurable": {
                    "thread_id": "1",
                    "checkpoint_ns": AnyStr("inner:"),
                    "checkpoint_id": AnyStr(),
                    "checkpoint_map": AnyDict(
                        {"": AnyStr(), AnyStr("child:"): AnyStr()}
                    ),
                }
            },
            metadata={
                "source": "loop",
                "writes": None,
                "step": 0,
                "parents": {"": AnyStr()},
            },
            created_at=AnyStr(),
            parent_config={
                "configurable": {
                    "thread_id": "1",
                    "checkpoint_ns": AnyStr("inner:"),
                    "checkpoint_id": AnyStr(),
                }
            },
            tasks=(PregelTask(id=AnyStr(), name="inner_1"),),
        ),
        StateSnapshot(
            values={},
            next=("__start__",),
            config={
                "configurable": {
                    "thread_id": "1",
                    "checkpoint_ns": AnyStr("inner:"),
                    "checkpoint_id": AnyStr(),
                    "checkpoint_map": AnyDict(
                        {"": AnyStr(), AnyStr("child:"): AnyStr()}
                    ),
                }
            },
            metadata={
                "source": "input",
                "writes": {"__start__": {"my_key": "hi my value"}},
                "step": -1,
                "parents": {"": AnyStr()},
            },
            created_at=AnyStr(),
            parent_config=None,
            tasks=(PregelTask(id=AnyStr(), name="__start__"),),
        ),
    ]

    # resume
    app.invoke(None, config, debug=True)
    # test state w/ nested subgraph state (after resuming from interrupt)
    assert app.get_state(config) == StateSnapshot(
        values={"my_key": "hi my value here and there and back again"},
        tasks=(),
        next=(),
        config={
            "configurable": {
                "thread_id": "1",
                "checkpoint_ns": "",
                "checkpoint_id": AnyStr(),
            }
        },
        metadata={
            "parents": {},
            "source": "loop",
            "writes": {
                "outer_2": {"my_key": "hi my value here and there and back again"}
            },
            "step": 3,
        },
        created_at=AnyStr(),
        parent_config={
            "configurable": {
                "thread_id": "1",
                "checkpoint_ns": "",
                "checkpoint_id": AnyStr(),
            }
        },
    )
    # test full history at the end
    actual_history = list(app.get_state_history(config))
    expected_history = [
        StateSnapshot(
            values={"my_key": "hi my value here and there and back again"},
            tasks=(),
            next=(),
            config={
                "configurable": {
                    "thread_id": "1",
                    "checkpoint_ns": "",
                    "checkpoint_id": AnyStr(),
                }
            },
            metadata={
                "parents": {},
                "source": "loop",
                "writes": {
                    "outer_2": {"my_key": "hi my value here and there and back again"}
                },
                "step": 3,
            },
            created_at=AnyStr(),
            parent_config={
                "configurable": {
                    "thread_id": "1",
                    "checkpoint_ns": "",
                    "checkpoint_id": AnyStr(),
                }
            },
        ),
        StateSnapshot(
            values={"my_key": "hi my value here and there"},
            tasks=(PregelTask(AnyStr(), "outer_2"),),
            next=("outer_2",),
            config={
                "configurable": {
                    "thread_id": "1",
                    "checkpoint_ns": "",
                    "checkpoint_id": AnyStr(),
                }
            },
            metadata={
                "parents": {},
                "source": "loop",
                "writes": {"inner": {"my_key": "hi my value here and there"}},
                "step": 2,
            },
            created_at=AnyStr(),
            parent_config={
                "configurable": {
                    "thread_id": "1",
                    "checkpoint_ns": "",
                    "checkpoint_id": AnyStr(),
                }
            },
        ),
        StateSnapshot(
            values={"my_key": "hi my value"},
            tasks=(
                PregelTask(
                    AnyStr(),
                    "inner",
                    state={
                        "configurable": {"thread_id": "1", "checkpoint_ns": AnyStr()}
                    },
                ),
            ),
            next=("inner",),
            config={
                "configurable": {
                    "thread_id": "1",
                    "checkpoint_ns": "",
                    "checkpoint_id": AnyStr(),
                }
            },
            metadata={
                "parents": {},
                "source": "loop",
                "writes": {"outer_1": {"my_key": "hi my value"}},
                "step": 1,
            },
            created_at=AnyStr(),
            parent_config={
                "configurable": {
                    "thread_id": "1",
                    "checkpoint_ns": "",
                    "checkpoint_id": AnyStr(),
                }
            },
        ),
        StateSnapshot(
            values={"my_key": "my value"},
            tasks=(PregelTask(AnyStr(), "outer_1"),),
            next=("outer_1",),
            config={
                "configurable": {
                    "thread_id": "1",
                    "checkpoint_ns": "",
                    "checkpoint_id": AnyStr(),
                }
            },
            metadata={"parents": {}, "source": "loop", "writes": None, "step": 0},
            created_at=AnyStr(),
            parent_config={
                "configurable": {
                    "thread_id": "1",
                    "checkpoint_ns": "",
                    "checkpoint_id": AnyStr(),
                }
            },
        ),
        StateSnapshot(
            values={},
            tasks=(PregelTask(AnyStr(), "__start__"),),
            next=("__start__",),
            config={
                "configurable": {
                    "thread_id": "1",
                    "checkpoint_ns": "",
                    "checkpoint_id": AnyStr(),
                }
            },
            metadata={
                "parents": {},
                "source": "input",
                "writes": {"__start__": {"my_key": "my value"}},
                "step": -1,
            },
            created_at=AnyStr(),
            parent_config=None,
        ),
    ]
    assert actual_history == expected_history
    # test looking up parent state by checkpoint ID
    for actual_snapshot, expected_snapshot in zip(actual_history, expected_history):
        assert app.get_state(actual_snapshot.config) == expected_snapshot


@pytest.mark.parametrize("checkpointer_name", ALL_CHECKPOINTERS_SYNC)
def test_doubly_nested_graph_state(
    request: pytest.FixtureRequest, checkpointer_name: str
) -> None:
    checkpointer = request.getfixturevalue("checkpointer_" + checkpointer_name)

    class State(TypedDict):
        my_key: str

    class ChildState(TypedDict):
        my_key: str

    class GrandChildState(TypedDict):
        my_key: str

    def grandchild_1(state: ChildState):
        return {"my_key": state["my_key"] + " here"}

    def grandchild_2(state: ChildState):
        return {
            "my_key": state["my_key"] + " and there",
        }

    grandchild = StateGraph(GrandChildState)
    grandchild.add_node("grandchild_1", grandchild_1)
    grandchild.add_node("grandchild_2", grandchild_2)
    grandchild.add_edge("grandchild_1", "grandchild_2")
    grandchild.set_entry_point("grandchild_1")
    grandchild.set_finish_point("grandchild_2")

    child = StateGraph(ChildState)
    child.add_node(
        "child_1",
        grandchild.compile(interrupt_before=["grandchild_2"]),
    )
    child.set_entry_point("child_1")
    child.set_finish_point("child_1")

    def parent_1(state: State):
        return {"my_key": "hi " + state["my_key"]}

    def parent_2(state: State):
        return {"my_key": state["my_key"] + " and back again"}

    graph = StateGraph(State)
    graph.add_node("parent_1", parent_1)
    graph.add_node("child", child.compile())
    graph.add_node("parent_2", parent_2)
    graph.set_entry_point("parent_1")
    graph.add_edge("parent_1", "child")
    graph.add_edge("child", "parent_2")
    graph.set_finish_point("parent_2")

    app = graph.compile(checkpointer=checkpointer)

    # test invoke w/ nested interrupt
    config = {"configurable": {"thread_id": "1"}}
    assert [c for c in app.stream({"my_key": "my value"}, config, subgraphs=True)] == [
        ((), {"parent_1": {"my_key": "hi my value"}}),
        (
            (AnyStr("child:"), AnyStr("child_1:")),
            {"grandchild_1": {"my_key": "hi my value here"}},
        ),
    ]
    # get state without subgraphs
    outer_state = app.get_state(config)
    assert outer_state == StateSnapshot(
        values={"my_key": "hi my value"},
        tasks=(
            PregelTask(
                AnyStr(),
                "child",
                state={
                    "configurable": {
                        "thread_id": "1",
                        "checkpoint_ns": AnyStr("child"),
                    }
                },
            ),
        ),
        next=("child",),
        config={
            "configurable": {
                "thread_id": "1",
                "checkpoint_ns": "",
                "checkpoint_id": AnyStr(),
            }
        },
        metadata={
            "parents": {},
            "source": "loop",
            "writes": {"parent_1": {"my_key": "hi my value"}},
            "step": 1,
        },
        created_at=AnyStr(),
        parent_config={
            "configurable": {
                "thread_id": "1",
                "checkpoint_ns": "",
                "checkpoint_id": AnyStr(),
            }
        },
    )
    child_state = app.get_state(outer_state.tasks[0].state)
    assert (
        child_state.tasks[0]
        == StateSnapshot(
            values={"my_key": "hi my value"},
            tasks=(
                PregelTask(
                    AnyStr(),
                    "child_1",
                    state={
                        "configurable": {
                            "thread_id": "1",
                            "checkpoint_ns": AnyStr(),
                        }
                    },
                ),
            ),
            next=("child_1",),
            config={
                "configurable": {
                    "thread_id": "1",
                    "checkpoint_ns": AnyStr("child:"),
                    "checkpoint_id": AnyStr(),
                }
            },
            metadata={
                "parents": {"": AnyStr()},
                "source": "loop",
                "writes": None,
                "step": 0,
            },
            created_at=AnyStr(),
            parent_config={
                "configurable": {
                    "thread_id": "1",
                    "checkpoint_ns": AnyStr("child:"),
                    "checkpoint_id": AnyStr(),
                }
            },
        ).tasks[0]
    )
    grandchild_state = app.get_state(child_state.tasks[0].state)
    assert grandchild_state == StateSnapshot(
        values={"my_key": "hi my value here"},
        tasks=(
            PregelTask(
                AnyStr(),
                "grandchild_2",
            ),
        ),
        next=("grandchild_2",),
        config={
            "configurable": {
                "thread_id": "1",
                "checkpoint_ns": AnyStr(),
                "checkpoint_id": AnyStr(),
                "checkpoint_map": AnyDict(
                    {
                        "": AnyStr(),
                        AnyStr("child:"): AnyStr(),
                        AnyStr(re.compile(r"child:.+|child1:")): AnyStr(),
                    }
                ),
            }
        },
        metadata={
            "parents": AnyDict(
                {
                    "": AnyStr(),
                    AnyStr("child:"): AnyStr(),
                }
            ),
            "source": "loop",
            "writes": {"grandchild_1": {"my_key": "hi my value here"}},
            "step": 1,
        },
        created_at=AnyStr(),
        parent_config={
            "configurable": {
                "thread_id": "1",
                "checkpoint_ns": AnyStr(),
                "checkpoint_id": AnyStr(),
            }
        },
    )
    # get state with subgraphs
    assert app.get_state(config, subgraphs=True) == StateSnapshot(
        values={"my_key": "hi my value"},
        tasks=(
            PregelTask(
                AnyStr(),
                "child",
                state=StateSnapshot(
                    values={"my_key": "hi my value"},
                    tasks=(
                        PregelTask(
                            AnyStr(),
                            "child_1",
                            state=StateSnapshot(
                                values={"my_key": "hi my value here"},
                                tasks=(
                                    PregelTask(
                                        AnyStr(),
                                        "grandchild_2",
                                    ),
                                ),
                                next=("grandchild_2",),
                                config={
                                    "configurable": {
                                        "thread_id": "1",
                                        "checkpoint_ns": AnyStr(),
                                        "checkpoint_id": AnyStr(),
                                        "checkpoint_map": AnyDict(
                                            {
                                                "": AnyStr(),
                                                AnyStr("child:"): AnyStr(),
                                                AnyStr(
                                                    re.compile(r"child:.+|child1:")
                                                ): AnyStr(),
                                            }
                                        ),
                                    }
                                },
                                metadata={
                                    "parents": AnyDict(
                                        {
                                            "": AnyStr(),
                                            AnyStr("child:"): AnyStr(),
                                        }
                                    ),
                                    "source": "loop",
                                    "writes": {
                                        "grandchild_1": {"my_key": "hi my value here"}
                                    },
                                    "step": 1,
                                },
                                created_at=AnyStr(),
                                parent_config={
                                    "configurable": {
                                        "thread_id": "1",
                                        "checkpoint_ns": AnyStr(),
                                        "checkpoint_id": AnyStr(),
                                    }
                                },
                            ),
                        ),
                    ),
                    next=("child_1",),
                    config={
                        "configurable": {
                            "thread_id": "1",
                            "checkpoint_ns": AnyStr("child:"),
                            "checkpoint_id": AnyStr(),
                            "checkpoint_map": AnyDict(
                                {"": AnyStr(), AnyStr("child:"): AnyStr()}
                            ),
                        }
                    },
                    metadata={
                        "parents": {"": AnyStr()},
                        "source": "loop",
                        "writes": None,
                        "step": 0,
                    },
                    created_at=AnyStr(),
                    parent_config={
                        "configurable": {
                            "thread_id": "1",
                            "checkpoint_ns": AnyStr("child:"),
                            "checkpoint_id": AnyStr(),
                        }
                    },
                ),
            ),
        ),
        next=("child",),
        config={
            "configurable": {
                "thread_id": "1",
                "checkpoint_ns": "",
                "checkpoint_id": AnyStr(),
            }
        },
        metadata={
            "parents": {},
            "source": "loop",
            "writes": {"parent_1": {"my_key": "hi my value"}},
            "step": 1,
        },
        created_at=AnyStr(),
        parent_config={
            "configurable": {
                "thread_id": "1",
                "checkpoint_ns": "",
                "checkpoint_id": AnyStr(),
            }
        },
    )
    # resume
    assert [c for c in app.stream(None, config, subgraphs=True)] == [
        (
            (AnyStr("child:"), AnyStr("child_1:")),
            {"grandchild_2": {"my_key": "hi my value here and there"}},
        ),
        ((AnyStr("child:"),), {"child_1": {"my_key": "hi my value here and there"}}),
        ((), {"child": {"my_key": "hi my value here and there"}}),
        ((), {"parent_2": {"my_key": "hi my value here and there and back again"}}),
    ]
    # get state with and without subgraphs
    assert (
        app.get_state(config)
        == app.get_state(config, subgraphs=True)
        == StateSnapshot(
            values={"my_key": "hi my value here and there and back again"},
            tasks=(),
            next=(),
            config={
                "configurable": {
                    "thread_id": "1",
                    "checkpoint_ns": "",
                    "checkpoint_id": AnyStr(),
                }
            },
            metadata={
                "parents": {},
                "source": "loop",
                "writes": {
                    "parent_2": {"my_key": "hi my value here and there and back again"}
                },
                "step": 3,
            },
            created_at=AnyStr(),
            parent_config={
                "configurable": {
                    "thread_id": "1",
                    "checkpoint_ns": "",
                    "checkpoint_id": AnyStr(),
                }
            },
        )
    )
    # get outer graph history
    outer_history = list(app.get_state_history(config))
    assert outer_history == [
        StateSnapshot(
            values={"my_key": "hi my value here and there and back again"},
            tasks=(),
            next=(),
            config={
                "configurable": {
                    "thread_id": "1",
                    "checkpoint_ns": "",
                    "checkpoint_id": AnyStr(),
                }
            },
            metadata={
                "parents": {},
                "source": "loop",
                "writes": {
                    "parent_2": {"my_key": "hi my value here and there and back again"}
                },
                "step": 3,
            },
            created_at=AnyStr(),
            parent_config={
                "configurable": {
                    "thread_id": "1",
                    "checkpoint_ns": "",
                    "checkpoint_id": AnyStr(),
                }
            },
        ),
        StateSnapshot(
            values={"my_key": "hi my value here and there"},
            next=("parent_2",),
            config={
                "configurable": {
                    "thread_id": "1",
                    "checkpoint_ns": "",
                    "checkpoint_id": AnyStr(),
                }
            },
            metadata={
                "source": "loop",
                "writes": {"child": {"my_key": "hi my value here and there"}},
                "step": 2,
                "parents": {},
            },
            created_at=AnyStr(),
            parent_config={
                "configurable": {
                    "thread_id": "1",
                    "checkpoint_ns": "",
                    "checkpoint_id": AnyStr(),
                }
            },
            tasks=(PregelTask(id=AnyStr(), name="parent_2"),),
        ),
        StateSnapshot(
            values={"my_key": "hi my value"},
            tasks=(
                PregelTask(
                    AnyStr(),
                    "child",
                    state={
                        "configurable": {
                            "thread_id": "1",
                            "checkpoint_ns": AnyStr("child"),
                        }
                    },
                ),
            ),
            next=("child",),
            config={
                "configurable": {
                    "thread_id": "1",
                    "checkpoint_ns": "",
                    "checkpoint_id": AnyStr(),
                }
            },
            metadata={
                "parents": {},
                "source": "loop",
                "writes": {"parent_1": {"my_key": "hi my value"}},
                "step": 1,
            },
            created_at=AnyStr(),
            parent_config={
                "configurable": {
                    "thread_id": "1",
                    "checkpoint_ns": "",
                    "checkpoint_id": AnyStr(),
                }
            },
        ),
        StateSnapshot(
            values={"my_key": "my value"},
            next=("parent_1",),
            config={
                "configurable": {
                    "thread_id": "1",
                    "checkpoint_ns": "",
                    "checkpoint_id": AnyStr(),
                }
            },
            metadata={"source": "loop", "writes": None, "step": 0, "parents": {}},
            created_at=AnyStr(),
            parent_config={
                "configurable": {
                    "thread_id": "1",
                    "checkpoint_ns": "",
                    "checkpoint_id": AnyStr(),
                }
            },
            tasks=(PregelTask(id=AnyStr(), name="parent_1"),),
        ),
        StateSnapshot(
            values={},
            next=("__start__",),
            config={
                "configurable": {
                    "thread_id": "1",
                    "checkpoint_ns": "",
                    "checkpoint_id": AnyStr(),
                }
            },
            metadata={
                "source": "input",
                "writes": {"__start__": {"my_key": "my value"}},
                "step": -1,
                "parents": {},
            },
            created_at=AnyStr(),
            parent_config=None,
            tasks=(PregelTask(id=AnyStr(), name="__start__"),),
        ),
    ]
    # get child graph history
    child_history = list(app.get_state_history(outer_history[2].tasks[0].state))
    assert child_history == [
        StateSnapshot(
            values={"my_key": "hi my value here and there"},
            next=(),
            config={
                "configurable": {
                    "thread_id": "1",
                    "checkpoint_ns": AnyStr("child:"),
                    "checkpoint_id": AnyStr(),
                    "checkpoint_map": AnyDict(
                        {"": AnyStr(), AnyStr("child:"): AnyStr()}
                    ),
                }
            },
            metadata={
                "source": "loop",
                "writes": {"child_1": {"my_key": "hi my value here and there"}},
                "step": 1,
                "parents": {"": AnyStr()},
            },
            created_at=AnyStr(),
            parent_config={
                "configurable": {
                    "thread_id": "1",
                    "checkpoint_ns": AnyStr("child:"),
                    "checkpoint_id": AnyStr(),
                }
            },
            tasks=(),
        ),
        StateSnapshot(
            values={"my_key": "hi my value"},
            next=("child_1",),
            config={
                "configurable": {
                    "thread_id": "1",
                    "checkpoint_ns": AnyStr("child:"),
                    "checkpoint_id": AnyStr(),
                    "checkpoint_map": AnyDict(
                        {"": AnyStr(), AnyStr("child:"): AnyStr()}
                    ),
                }
            },
            metadata={
                "source": "loop",
                "writes": None,
                "step": 0,
                "parents": {"": AnyStr()},
            },
            created_at=AnyStr(),
            parent_config={
                "configurable": {
                    "thread_id": "1",
                    "checkpoint_ns": AnyStr("child:"),
                    "checkpoint_id": AnyStr(),
                }
            },
            tasks=(
                PregelTask(
                    id=AnyStr(),
                    name="child_1",
                    state={
                        "configurable": {
                            "thread_id": "1",
                            "checkpoint_ns": AnyStr("child:"),
                        }
                    },
                ),
            ),
        ),
        StateSnapshot(
            values={},
            next=("__start__",),
            config={
                "configurable": {
                    "thread_id": "1",
                    "checkpoint_ns": AnyStr("child:"),
                    "checkpoint_id": AnyStr(),
                    "checkpoint_map": AnyDict(
                        {"": AnyStr(), AnyStr("child:"): AnyStr()}
                    ),
                }
            },
            metadata={
                "source": "input",
                "writes": {"__start__": {"my_key": "hi my value"}},
                "step": -1,
                "parents": {"": AnyStr()},
            },
            created_at=AnyStr(),
            parent_config=None,
            tasks=(PregelTask(id=AnyStr(), name="__start__"),),
        ),
    ]
    # get grandchild graph history
    grandchild_history = list(app.get_state_history(child_history[1].tasks[0].state))
    assert grandchild_history == [
        StateSnapshot(
            values={"my_key": "hi my value here and there"},
            next=(),
            config={
                "configurable": {
                    "thread_id": "1",
                    "checkpoint_ns": AnyStr(),
                    "checkpoint_id": AnyStr(),
                    "checkpoint_map": AnyDict(
                        {
                            "": AnyStr(),
                            AnyStr("child:"): AnyStr(),
                            AnyStr(re.compile(r"child:.+|child1:")): AnyStr(),
                        }
                    ),
                }
            },
            metadata={
                "source": "loop",
                "writes": {"grandchild_2": {"my_key": "hi my value here and there"}},
                "step": 2,
                "parents": AnyDict(
                    {
                        "": AnyStr(),
                        AnyStr("child:"): AnyStr(),
                    }
                ),
            },
            created_at=AnyStr(),
            parent_config={
                "configurable": {
                    "thread_id": "1",
                    "checkpoint_ns": AnyStr(),
                    "checkpoint_id": AnyStr(),
                }
            },
            tasks=(),
        ),
        StateSnapshot(
            values={"my_key": "hi my value here"},
            next=("grandchild_2",),
            config={
                "configurable": {
                    "thread_id": "1",
                    "checkpoint_ns": AnyStr(),
                    "checkpoint_id": AnyStr(),
                    "checkpoint_map": AnyDict(
                        {
                            "": AnyStr(),
                            AnyStr("child:"): AnyStr(),
                            AnyStr(re.compile(r"child:.+|child1:")): AnyStr(),
                        }
                    ),
                }
            },
            metadata={
                "source": "loop",
                "writes": {"grandchild_1": {"my_key": "hi my value here"}},
                "step": 1,
                "parents": AnyDict(
                    {
                        "": AnyStr(),
                        AnyStr("child:"): AnyStr(),
                    }
                ),
            },
            created_at=AnyStr(),
            parent_config={
                "configurable": {
                    "thread_id": "1",
                    "checkpoint_ns": AnyStr(),
                    "checkpoint_id": AnyStr(),
                }
            },
            tasks=(PregelTask(id=AnyStr(), name="grandchild_2"),),
        ),
        StateSnapshot(
            values={"my_key": "hi my value"},
            next=("grandchild_1",),
            config={
                "configurable": {
                    "thread_id": "1",
                    "checkpoint_ns": AnyStr(),
                    "checkpoint_id": AnyStr(),
                    "checkpoint_map": AnyDict(
                        {
                            "": AnyStr(),
                            AnyStr("child:"): AnyStr(),
                            AnyStr(re.compile(r"child:.+|child1:")): AnyStr(),
                        }
                    ),
                }
            },
            metadata={
                "source": "loop",
                "writes": None,
                "step": 0,
                "parents": AnyDict(
                    {
                        "": AnyStr(),
                        AnyStr("child:"): AnyStr(),
                    }
                ),
            },
            created_at=AnyStr(),
            parent_config={
                "configurable": {
                    "thread_id": "1",
                    "checkpoint_ns": AnyStr(),
                    "checkpoint_id": AnyStr(),
                }
            },
            tasks=(PregelTask(id=AnyStr(), name="grandchild_1"),),
        ),
        StateSnapshot(
            values={},
            next=("__start__",),
            config={
                "configurable": {
                    "thread_id": "1",
                    "checkpoint_ns": AnyStr(),
                    "checkpoint_id": AnyStr(),
                    "checkpoint_map": AnyDict(
                        {
                            "": AnyStr(),
                            AnyStr("child:"): AnyStr(),
                            AnyStr(re.compile(r"child:.+|child1:")): AnyStr(),
                        }
                    ),
                }
            },
            metadata={
                "source": "input",
                "writes": {"__start__": {"my_key": "hi my value"}},
                "step": -1,
                "parents": AnyDict(
                    {
                        "": AnyStr(),
                        AnyStr("child:"): AnyStr(),
                    }
                ),
            },
            created_at=AnyStr(),
            parent_config=None,
            tasks=(PregelTask(id=AnyStr(), name="__start__"),),
        ),
    ]

    # replay grandchild checkpoint
    assert [
        c for c in app.stream(None, grandchild_history[2].config, subgraphs=True)
    ] == [
        (
            (AnyStr("child:"), AnyStr("child_1:")),
            {"grandchild_1": {"my_key": "hi my value here"}},
        )
    ]


@pytest.mark.parametrize("checkpointer_name", ALL_CHECKPOINTERS_SYNC)
def test_send_to_nested_graphs(
    request: pytest.FixtureRequest, checkpointer_name: str
) -> None:
    checkpointer = request.getfixturevalue("checkpointer_" + checkpointer_name)

    class OverallState(TypedDict):
        subjects: list[str]
        jokes: Annotated[list[str], operator.add]

    def continue_to_jokes(state: OverallState):
        return [Send("generate_joke", {"subject": s}) for s in state["subjects"]]

    class JokeState(TypedDict):
        subject: str

    def edit(state: JokeState):
        subject = state["subject"]
        return {"subject": f"{subject} - hohoho"}

    # subgraph
    subgraph = StateGraph(input=JokeState, output=OverallState)
    subgraph.add_node("edit", edit)
    subgraph.add_node(
        "generate", lambda state: {"jokes": [f"Joke about {state['subject']}"]}
    )
    subgraph.set_entry_point("edit")
    subgraph.add_edge("edit", "generate")
    subgraph.set_finish_point("generate")

    # parent graph
    builder = StateGraph(OverallState)
    builder.add_node(
        "generate_joke",
        subgraph.compile(interrupt_before=["generate"]),
    )
    builder.add_conditional_edges(START, continue_to_jokes)
    builder.add_edge("generate_joke", END)

    graph = builder.compile(checkpointer=checkpointer)
    config = {"configurable": {"thread_id": "1"}}
    tracer = FakeTracer()

    # invoke and pause at nested interrupt
    assert graph.invoke(
        {"subjects": ["cats", "dogs"]}, config={**config, "callbacks": [tracer]}
    ) == {
        "subjects": ["cats", "dogs"],
        "jokes": [],
    }
    assert len(tracer.runs) == 1, "Should produce exactly 1 root run"

    # check state
    outer_state = graph.get_state(config)
    assert outer_state == StateSnapshot(
        values={"subjects": ["cats", "dogs"], "jokes": []},
        tasks=(
            PregelTask(
                AnyStr(),
                "generate_joke",
                state={
                    "configurable": {
                        "thread_id": "1",
                        "checkpoint_ns": AnyStr("generate_joke:"),
                    }
                },
            ),
            PregelTask(
                AnyStr(),
                "generate_joke",
                state={
                    "configurable": {
                        "thread_id": "1",
                        "checkpoint_ns": AnyStr("generate_joke:"),
                    }
                },
            ),
        ),
        next=("generate_joke", "generate_joke"),
        config={
            "configurable": {
                "thread_id": "1",
                "checkpoint_ns": "",
                "checkpoint_id": AnyStr(),
            }
        },
        metadata={"parents": {}, "source": "loop", "writes": None, "step": 0},
        created_at=AnyStr(),
        parent_config={
            "configurable": {
                "thread_id": "1",
                "checkpoint_ns": "",
                "checkpoint_id": AnyStr(),
            }
        },
    )
    # check state of each of the inner tasks
    assert graph.get_state(outer_state.tasks[0].state) == StateSnapshot(
        values={"subject": "cats - hohoho", "jokes": []},
        next=("generate",),
        config={
            "configurable": {
                "thread_id": "1",
                "checkpoint_ns": AnyStr("generate_joke:"),
                "checkpoint_id": AnyStr(),
                "checkpoint_map": AnyDict(
                    {
                        "": AnyStr(),
                        AnyStr("generate_joke:"): AnyStr(),
                    }
                ),
            }
        },
        metadata={
            "step": 1,
            "source": "loop",
            "writes": {"edit": None},
            "parents": {"": AnyStr()},
        },
        created_at=AnyStr(),
        parent_config={
            "configurable": {
                "thread_id": "1",
                "checkpoint_ns": AnyStr("generate_joke:"),
                "checkpoint_id": AnyStr(),
            }
        },
        tasks=(PregelTask(id=AnyStr(""), name="generate"),),
    )
    assert graph.get_state(outer_state.tasks[1].state) == StateSnapshot(
        values={"subject": "dogs - hohoho", "jokes": []},
        next=("generate",),
        config={
            "configurable": {
                "thread_id": "1",
                "checkpoint_ns": AnyStr("generate_joke:"),
                "checkpoint_id": AnyStr(),
                "checkpoint_map": AnyDict(
                    {
                        "": AnyStr(),
                        AnyStr("generate_joke:"): AnyStr(),
                    }
                ),
            }
        },
        metadata={
            "step": 1,
            "source": "loop",
            "writes": {"edit": None},
            "parents": {"": AnyStr()},
        },
        created_at=AnyStr(),
        parent_config={
            "configurable": {
                "thread_id": "1",
                "checkpoint_ns": AnyStr("generate_joke:"),
                "checkpoint_id": AnyStr(),
            }
        },
        tasks=(PregelTask(id=AnyStr(""), name="generate"),),
    )
    # update state of dogs joke graph
    graph.update_state(outer_state.tasks[1].state, {"subject": "turtles - hohoho"})

    # continue past interrupt
    assert sorted(
        graph.stream(None, config=config), key=lambda d: d["generate_joke"]["jokes"][0]
    ) == [
        {"generate_joke": {"jokes": ["Joke about cats - hohoho"]}},
        {"generate_joke": {"jokes": ["Joke about turtles - hohoho"]}},
    ]

    actual_snapshot = graph.get_state(config)
    expected_snapshot = StateSnapshot(
        values={
            "subjects": ["cats", "dogs"],
            "jokes": ["Joke about cats - hohoho", "Joke about turtles - hohoho"],
        },
        tasks=(),
        next=(),
        config={
            "configurable": {
                "thread_id": "1",
                "checkpoint_ns": "",
                "checkpoint_id": AnyStr(),
            }
        },
        metadata={
            "parents": {},
            "source": "loop",
            "writes": {
                "generate_joke": [
                    {"jokes": ["Joke about cats - hohoho"]},
                    {"jokes": ["Joke about turtles - hohoho"]},
                ]
            },
            "step": 1,
        },
        created_at=AnyStr(),
        parent_config={
            "configurable": {
                "thread_id": "1",
                "checkpoint_ns": "",
                "checkpoint_id": AnyStr(),
            }
        },
    )
    assert actual_snapshot == expected_snapshot

    # test full history
    actual_history = list(graph.get_state_history(config))

    # get subgraph node state for expected history
    expected_history = [
        StateSnapshot(
            values={
                "subjects": ["cats", "dogs"],
                "jokes": ["Joke about cats - hohoho", "Joke about turtles - hohoho"],
            },
            tasks=(),
            next=(),
            config={
                "configurable": {
                    "thread_id": "1",
                    "checkpoint_ns": "",
                    "checkpoint_id": AnyStr(),
                }
            },
            metadata={
                "parents": {},
                "source": "loop",
                "writes": {
                    "generate_joke": [
                        {"jokes": ["Joke about cats - hohoho"]},
                        {"jokes": ["Joke about turtles - hohoho"]},
                    ]
                },
                "step": 1,
            },
            created_at=AnyStr(),
            parent_config={
                "configurable": {
                    "thread_id": "1",
                    "checkpoint_ns": "",
                    "checkpoint_id": AnyStr(),
                }
            },
        ),
        StateSnapshot(
            values={"subjects": ["cats", "dogs"], "jokes": []},
            tasks=(
                PregelTask(
                    AnyStr(),
                    "generate_joke",
                    state={
                        "configurable": {
                            "thread_id": "1",
                            "checkpoint_ns": AnyStr("generate_joke:"),
                        }
                    },
                ),
                PregelTask(
                    AnyStr(),
                    "generate_joke",
                    state={
                        "configurable": {
                            "thread_id": "1",
                            "checkpoint_ns": AnyStr("generate_joke:"),
                        }
                    },
                ),
            ),
            next=("generate_joke", "generate_joke"),
            config={
                "configurable": {
                    "thread_id": "1",
                    "checkpoint_ns": "",
                    "checkpoint_id": AnyStr(),
                }
            },
            metadata={"parents": {}, "source": "loop", "writes": None, "step": 0},
            created_at=AnyStr(),
            parent_config={
                "configurable": {
                    "thread_id": "1",
                    "checkpoint_ns": "",
                    "checkpoint_id": AnyStr(),
                }
            },
        ),
        StateSnapshot(
            values={"jokes": []},
            tasks=(PregelTask(AnyStr(), "__start__"),),
            next=("__start__",),
            config={
                "configurable": {
                    "thread_id": "1",
                    "checkpoint_ns": "",
                    "checkpoint_id": AnyStr(),
                }
            },
            metadata={
                "parents": {},
                "source": "input",
                "writes": {"__start__": {"subjects": ["cats", "dogs"]}},
                "step": -1,
            },
            created_at=AnyStr(),
            parent_config=None,
        ),
    ]
    assert actual_history == expected_history


@pytest.mark.parametrize("checkpointer_name", ALL_CHECKPOINTERS_SYNC)
def test_weather_subgraph(
    request: pytest.FixtureRequest, checkpointer_name: str, snapshot: SnapshotAssertion
) -> None:
    from langchain_core.language_models.fake_chat_models import (
        FakeMessagesListChatModel,
    )
    from langchain_core.messages import AIMessage, ToolCall
    from langchain_core.tools import tool

    from langgraph.graph import MessagesState

    checkpointer = request.getfixturevalue("checkpointer_" + checkpointer_name)

    # setup subgraph

    @tool
    def get_weather(city: str):
        """Get the weather for a specific city"""
        return f"I'ts sunny in {city}!"

    weather_model = FakeMessagesListChatModel(
        responses=[
            AIMessage(
                content="",
                tool_calls=[
                    ToolCall(
                        id="tool_call123",
                        name="get_weather",
                        args={"city": "San Francisco"},
                    )
                ],
            )
        ]
    )

    class SubGraphState(MessagesState):
        city: str

    def model_node(state: SubGraphState):
        result = weather_model.invoke(state["messages"])
        return {"city": cast(AIMessage, result).tool_calls[0]["args"]["city"]}

    def weather_node(state: SubGraphState):
        result = get_weather.invoke({"city": state["city"]})
        return {"messages": [{"role": "assistant", "content": result}]}

    subgraph = StateGraph(SubGraphState)
    subgraph.add_node(model_node)
    subgraph.add_node(weather_node)
    subgraph.add_edge(START, "model_node")
    subgraph.add_edge("model_node", "weather_node")
    subgraph.add_edge("weather_node", END)
    subgraph = subgraph.compile(interrupt_before=["weather_node"])

    # setup main graph

    class RouterState(MessagesState):
        route: Literal["weather", "other"]

    class Router(TypedDict):
        route: Literal["weather", "other"]

    router_model = FakeMessagesListChatModel(
        responses=[
            AIMessage(
                content="",
                tool_calls=[
                    ToolCall(
                        id="tool_call123",
                        name="router",
                        args={"dest": "weather"},
                    )
                ],
            )
        ]
    )

    def router_node(state: RouterState):
        system_message = "Classify the incoming query as either about weather or not."
        messages = [{"role": "system", "content": system_message}] + state["messages"]
        route = router_model.invoke(messages)
        return {"route": cast(AIMessage, route).tool_calls[0]["args"]["dest"]}

    def normal_llm_node(state: RouterState):
        return {"messages": [AIMessage("Hello!")]}

    def route_after_prediction(state: RouterState):
        if state["route"] == "weather":
            return "weather_graph"
        else:
            return "normal_llm_node"

    def weather_graph(state: RouterState):
        return subgraph.invoke(state)

    graph = StateGraph(RouterState)
    graph.add_node(router_node)
    graph.add_node(normal_llm_node)
    graph.add_node("weather_graph", weather_graph)
    graph.add_edge(START, "router_node")
    graph.add_conditional_edges("router_node", route_after_prediction)
    graph.add_edge("normal_llm_node", END)
    graph.add_edge("weather_graph", END)
    graph = graph.compile(checkpointer=checkpointer)

    assert graph.get_graph(xray=1).draw_mermaid() == snapshot

    config = {"configurable": {"thread_id": "1"}}
    inputs = {"messages": [{"role": "user", "content": "what's the weather in sf"}]}

    # run until interrupt
    assert [
        c
        for c in graph.stream(
            inputs, config=config, stream_mode="updates", subgraphs=True
        )
    ] == [
        ((), {"router_node": {"route": "weather"}}),
        ((AnyStr("weather_graph:"),), {"model_node": {"city": "San Francisco"}}),
    ]

    # check current state
    state = graph.get_state(config)
    assert state == StateSnapshot(
        values={
            "messages": [_AnyIdHumanMessage(content="what's the weather in sf")],
            "route": "weather",
        },
        next=("weather_graph",),
        config={
            "configurable": {
                "thread_id": "1",
                "checkpoint_ns": "",
                "checkpoint_id": AnyStr(),
            }
        },
        metadata={
            "source": "loop",
            "writes": {"router_node": {"route": "weather"}},
            "step": 1,
            "parents": {},
        },
        created_at=AnyStr(),
        parent_config={
            "configurable": {
                "thread_id": "1",
                "checkpoint_ns": "",
                "checkpoint_id": AnyStr(),
            }
        },
        tasks=(
            PregelTask(
                id=AnyStr(),
                name="weather_graph",
                state={
                    "configurable": {
                        "thread_id": "1",
                        "checkpoint_ns": AnyStr("weather_graph:"),
                    }
                },
            ),
        ),
    )

    # update
    graph.update_state(state.tasks[0].state, {"city": "la"})

    # run after update
    assert [
        c
        for c in graph.stream(
            None, config=config, stream_mode="updates", subgraphs=True
        )
    ] == [
        (
            (AnyStr("weather_graph:"),),
            {
                "weather_node": {
                    "messages": [{"role": "assistant", "content": "I'ts sunny in la!"}]
                }
            },
        ),
        (
            (),
            {
                "weather_graph": {
                    "messages": [
                        _AnyIdHumanMessage(content="what's the weather in sf"),
                        _AnyIdAIMessage(content="I'ts sunny in la!"),
                    ]
                }
            },
        ),
    ]

    # try updating acting as weather node
    config = {"configurable": {"thread_id": "14"}}
    inputs = {"messages": [{"role": "user", "content": "what's the weather in sf"}]}
    assert [
        c
        for c in graph.stream(
            inputs, config=config, stream_mode="updates", subgraphs=True
        )
    ] == [
        ((), {"router_node": {"route": "weather"}}),
        ((AnyStr("weather_graph:"),), {"model_node": {"city": "San Francisco"}}),
    ]
    state = graph.get_state(config, subgraphs=True)
    assert state == StateSnapshot(
        values={
            "messages": [_AnyIdHumanMessage(content="what's the weather in sf")],
            "route": "weather",
        },
        next=("weather_graph",),
        config={
            "configurable": {
                "thread_id": "14",
                "checkpoint_ns": "",
                "checkpoint_id": AnyStr(),
            }
        },
        metadata={
            "source": "loop",
            "writes": {"router_node": {"route": "weather"}},
            "step": 1,
            "parents": {},
        },
        created_at=AnyStr(),
        parent_config={
            "configurable": {
                "thread_id": "14",
                "checkpoint_ns": "",
                "checkpoint_id": AnyStr(),
            }
        },
        tasks=(
            PregelTask(
                id=AnyStr(),
                name="weather_graph",
                state=StateSnapshot(
                    values={
                        "messages": [
                            _AnyIdHumanMessage(content="what's the weather in sf")
                        ],
                        "city": "San Francisco",
                    },
                    next=("weather_node",),
                    config={
                        "configurable": {
                            "thread_id": "14",
                            "checkpoint_ns": AnyStr("weather_graph:"),
                            "checkpoint_id": AnyStr(),
                            "checkpoint_map": AnyDict(
                                {
                                    "": AnyStr(),
                                    AnyStr("weather_graph:"): AnyStr(),
                                }
                            ),
                        }
                    },
                    metadata={
                        "source": "loop",
                        "writes": {"model_node": {"city": "San Francisco"}},
                        "step": 1,
                        "parents": {"": AnyStr()},
                    },
                    created_at=AnyStr(),
                    parent_config={
                        "configurable": {
                            "thread_id": "14",
                            "checkpoint_ns": AnyStr("weather_graph:"),
                            "checkpoint_id": AnyStr(),
                        }
                    },
                    tasks=(PregelTask(id=AnyStr(), name="weather_node"),),
                ),
            ),
        ),
    )
    graph.update_state(
        state.tasks[0].state.config,
        {"messages": [{"role": "assistant", "content": "rainy"}]},
        as_node="weather_node",
    )
    state = graph.get_state(config, subgraphs=True)
    assert state == StateSnapshot(
        values={
            "messages": [_AnyIdHumanMessage(content="what's the weather in sf")],
            "route": "weather",
        },
        next=("weather_graph",),
        config={
            "configurable": {
                "thread_id": "14",
                "checkpoint_ns": "",
                "checkpoint_id": AnyStr(),
            }
        },
        metadata={
            "source": "loop",
            "writes": {"router_node": {"route": "weather"}},
            "step": 1,
            "parents": {},
        },
        created_at=AnyStr(),
        parent_config={
            "configurable": {
                "thread_id": "14",
                "checkpoint_ns": "",
                "checkpoint_id": AnyStr(),
            }
        },
        tasks=(
            PregelTask(
                id=AnyStr(),
                name="weather_graph",
                state=StateSnapshot(
                    values={
                        "messages": [
                            _AnyIdHumanMessage(content="what's the weather in sf"),
                            _AnyIdAIMessage(content="rainy"),
                        ],
                        "city": "San Francisco",
                    },
                    next=(),
                    config={
                        "configurable": {
                            "thread_id": "14",
                            "checkpoint_ns": AnyStr("weather_graph:"),
                            "checkpoint_id": AnyStr(),
                            "checkpoint_map": AnyDict(
                                {
                                    "": AnyStr(),
                                    AnyStr("weather_graph:"): AnyStr(),
                                }
                            ),
                        }
                    },
                    metadata={
                        "source": "update",
                        "step": 2,
                        "writes": {
                            "weather_node": {
                                "messages": [{"role": "assistant", "content": "rainy"}]
                            }
                        },
                        "parents": {"": AnyStr()},
                    },
                    created_at=AnyStr(),
                    parent_config={
                        "configurable": {
                            "thread_id": "14",
                            "checkpoint_ns": AnyStr("weather_graph:"),
                            "checkpoint_id": AnyStr(),
                        }
                    },
                    tasks=(),
                ),
            ),
        ),
    )
    assert [
        c
        for c in graph.stream(
            None, config=config, stream_mode="updates", subgraphs=True
        )
    ] == [
        (
            (),
            {
                "weather_graph": {
                    "messages": [
                        _AnyIdHumanMessage(content="what's the weather in sf"),
                        _AnyIdAIMessage(content="rainy"),
                    ]
                }
            },
        ),
    ]


def test_repeat_condition(snapshot: SnapshotAssertion) -> None:
    class AgentState(TypedDict):
        hello: str

    def router(state: AgentState) -> str:
        return "hmm"

    workflow = StateGraph(AgentState)
    workflow.add_node("Researcher", lambda x: x)
    workflow.add_node("Chart Generator", lambda x: x)
    workflow.add_node("Call Tool", lambda x: x)
    workflow.add_conditional_edges(
        "Researcher",
        router,
        {
            "redo": "Researcher",
            "continue": "Chart Generator",
            "call_tool": "Call Tool",
            "end": END,
        },
    )
    workflow.add_conditional_edges(
        "Chart Generator",
        router,
        {"continue": "Researcher", "call_tool": "Call Tool", "end": END},
    )
    workflow.add_conditional_edges(
        "Call Tool",
        # Each agent node updates the 'sender' field
        # the tool calling node does not, meaning
        # this edge will route back to the original agent
        # who invoked the tool
        lambda x: x["sender"],
        {
            "Researcher": "Researcher",
            "Chart Generator": "Chart Generator",
        },
    )
    workflow.set_entry_point("Researcher")

    app = workflow.compile()
    assert app.get_graph().draw_mermaid(with_styles=False) == snapshot


def test_checkpoint_metadata() -> None:
    """This test verifies that a run's configurable fields are merged with the
    previous checkpoint config for each step in the run.
    """
    # set up test
    from langchain_core.language_models.fake_chat_models import (
        FakeMessagesListChatModel,
    )
    from langchain_core.messages import AIMessage, AnyMessage
    from langchain_core.prompts import ChatPromptTemplate
    from langchain_core.tools import tool

    # graph state
    class BaseState(TypedDict):
        messages: Annotated[list[AnyMessage], add_messages]

    # initialize graph nodes
    @tool()
    def search_api(query: str) -> str:
        """Searches the API for the query."""
        return f"result for {query}"

    tools = [search_api]

    prompt = ChatPromptTemplate.from_messages(
        [
            ("system", "You are a nice assistant."),
            ("placeholder", "{messages}"),
        ]
    )

    model = FakeMessagesListChatModel(
        responses=[
            AIMessage(
                content="",
                tool_calls=[
                    {
                        "id": "tool_call123",
                        "name": "search_api",
                        "args": {"query": "query"},
                    },
                ],
            ),
            AIMessage(content="answer"),
        ]
    )

    @traceable(run_type="llm")
    def agent(state: BaseState) -> BaseState:
        formatted = prompt.invoke(state)
        response = model.invoke(formatted)
        return {"messages": response, "usage_metadata": {"total_tokens": 123}}

    def should_continue(data: BaseState) -> str:
        # Logic to decide whether to continue in the loop or exit
        if not data["messages"][-1].tool_calls:
            return "exit"
        else:
            return "continue"

    # define graphs w/ and w/o interrupt
    workflow = StateGraph(BaseState)
    workflow.add_node("agent", agent)
    workflow.add_node("tools", ToolNode(tools))
    workflow.set_entry_point("agent")
    workflow.add_conditional_edges(
        "agent", should_continue, {"continue": "tools", "exit": END}
    )
    workflow.add_edge("tools", "agent")

    # graph w/o interrupt
    checkpointer_1 = MemorySaverAssertCheckpointMetadata()
    app = workflow.compile(checkpointer=checkpointer_1)

    # graph w/ interrupt
    checkpointer_2 = MemorySaverAssertCheckpointMetadata()
    app_w_interrupt = workflow.compile(
        checkpointer=checkpointer_2, interrupt_before=["tools"]
    )

    # assertions

    # invoke graph w/o interrupt
    assert app.invoke(
        {"messages": ["what is weather in sf"]},
        {
            "configurable": {
                "thread_id": "1",
                "test_config_1": "foo",
                "test_config_2": "bar",
            },
        },
    ) == {
        "messages": [
            _AnyIdHumanMessage(content="what is weather in sf"),
            _AnyIdAIMessage(
                content="",
                tool_calls=[
                    {
                        "name": "search_api",
                        "args": {"query": "query"},
                        "id": "tool_call123",
                        "type": "tool_call",
                    }
                ],
            ),
            _AnyIdToolMessage(
                content="result for query",
                name="search_api",
                tool_call_id="tool_call123",
            ),
            _AnyIdAIMessage(content="answer"),
        ]
    }

    config = {"configurable": {"thread_id": "1"}}

    # assert that checkpoint metadata contains the run's configurable fields
    chkpnt_metadata_1 = checkpointer_1.get_tuple(config).metadata
    assert chkpnt_metadata_1["thread_id"] == "1"
    assert chkpnt_metadata_1["test_config_1"] == "foo"
    assert chkpnt_metadata_1["test_config_2"] == "bar"

    # Verify that all checkpoint metadata have the expected keys. This check
    # is needed because a run may have an arbitrary number of steps depending
    # on how the graph is constructed.
    chkpnt_tuples_1 = checkpointer_1.list(config)
    for chkpnt_tuple in chkpnt_tuples_1:
        assert chkpnt_tuple.metadata["thread_id"] == "1"
        assert chkpnt_tuple.metadata["test_config_1"] == "foo"
        assert chkpnt_tuple.metadata["test_config_2"] == "bar"

    # invoke graph, but interrupt before tool call
    app_w_interrupt.invoke(
        {"messages": ["what is weather in sf"]},
        {
            "configurable": {
                "thread_id": "2",
                "test_config_3": "foo",
                "test_config_4": "bar",
            },
        },
    )

    config = {"configurable": {"thread_id": "2"}}

    # assert that checkpoint metadata contains the run's configurable fields
    chkpnt_metadata_2 = checkpointer_2.get_tuple(config).metadata
    assert chkpnt_metadata_2["thread_id"] == "2"
    assert chkpnt_metadata_2["test_config_3"] == "foo"
    assert chkpnt_metadata_2["test_config_4"] == "bar"

    # resume graph execution
    app_w_interrupt.invoke(
        input=None,
        config={
            "configurable": {
                "thread_id": "2",
                "test_config_3": "foo",
                "test_config_4": "bar",
            }
        },
    )

    # assert that checkpoint metadata contains the run's configurable fields
    chkpnt_metadata_3 = checkpointer_2.get_tuple(config).metadata
    assert chkpnt_metadata_3["thread_id"] == "2"
    assert chkpnt_metadata_3["test_config_3"] == "foo"
    assert chkpnt_metadata_3["test_config_4"] == "bar"

    # Verify that all checkpoint metadata have the expected keys. This check
    # is needed because a run may have an arbitrary number of steps depending
    # on how the graph is constructed.
    chkpnt_tuples_2 = checkpointer_2.list(config)
    for chkpnt_tuple in chkpnt_tuples_2:
        assert chkpnt_tuple.metadata["thread_id"] == "2"
        assert chkpnt_tuple.metadata["test_config_3"] == "foo"
        assert chkpnt_tuple.metadata["test_config_4"] == "bar"


@pytest.mark.parametrize("checkpointer_name", ALL_CHECKPOINTERS_SYNC)
def test_remove_message_via_state_update(
    request: pytest.FixtureRequest, checkpointer_name: str
) -> None:
    from langchain_core.messages import AIMessage, HumanMessage, RemoveMessage

    workflow = MessageGraph()
    workflow.add_node(
        "chatbot",
        lambda state: [
            AIMessage(
                content="Hello! How can I help you",
            )
        ],
    )

    workflow.set_entry_point("chatbot")
    workflow.add_edge("chatbot", END)

    checkpointer = request.getfixturevalue("checkpointer_" + checkpointer_name)
    app = workflow.compile(checkpointer=checkpointer)
    config = {"configurable": {"thread_id": "1"}}
    output = app.invoke([HumanMessage(content="Hi")], config=config)
    app.update_state(config, values=[RemoveMessage(id=output[-1].id)])

    updated_state = app.get_state(config)

    assert len(updated_state.values) == 1
    assert updated_state.values[-1].content == "Hi"


def test_remove_message_from_node():
    from langchain_core.messages import AIMessage, HumanMessage, RemoveMessage

    workflow = MessageGraph()
    workflow.add_node(
        "chatbot",
        lambda state: [
            AIMessage(
                content="Hello!",
            ),
            AIMessage(
                content="How can I help you?",
            ),
        ],
    )
    workflow.add_node("delete_messages", lambda state: [RemoveMessage(id=state[-2].id)])
    workflow.set_entry_point("chatbot")
    workflow.add_edge("chatbot", "delete_messages")
    workflow.add_edge("delete_messages", END)

    app = workflow.compile()
    output = app.invoke([HumanMessage(content="Hi")])
    assert len(output) == 2
    assert output[-1].content == "How can I help you?"


def test_xray_lance(snapshot: SnapshotAssertion):
    from langchain_core.messages import AnyMessage, HumanMessage
    from pydantic import BaseModel, Field

    class Analyst(BaseModel):
        affiliation: str = Field(
            description="Primary affiliation of the investment analyst.",
        )
        name: str = Field(
            description="Name of the investment analyst.",
            pattern=r"^[a-zA-Z0-9_-]{1,64}$",
        )
        role: str = Field(
            description="Role of the investment analyst in the context of the topic.",
        )
        description: str = Field(
            description="Description of the investment analyst focus, concerns, and motives.",
        )

        @property
        def persona(self) -> str:
            return f"Name: {self.name}\nRole: {self.role}\nAffiliation: {self.affiliation}\nDescription: {self.description}\n"

    class Perspectives(BaseModel):
        analysts: List[Analyst] = Field(
            description="Comprehensive list of investment analysts with their roles and affiliations.",
        )

    class Section(BaseModel):
        section_title: str = Field(..., title="Title of the section")
        context: str = Field(
            ..., title="Provide a clear summary of the focus area that you researched."
        )
        findings: str = Field(
            ...,
            title="Give a clear and detailed overview of your findings based upon the expert interview.",
        )
        thesis: str = Field(
            ...,
            title="Give a clear and specific investment thesis based upon these findings.",
        )

    class InterviewState(TypedDict):
        messages: Annotated[List[AnyMessage], add_messages]
        analyst: Analyst
        section: Section

    class ResearchGraphState(TypedDict):
        analysts: List[Analyst]
        topic: str
        max_analysts: int
        sections: List[Section]
        interviews: Annotated[list, operator.add]

    # Conditional edge
    def route_messages(state):
        return "ask_question"

    def generate_question(state):
        return ...

    def generate_answer(state):
        return ...

    # Add nodes and edges
    interview_builder = StateGraph(InterviewState)
    interview_builder.add_node("ask_question", generate_question)
    interview_builder.add_node("answer_question", generate_answer)

    # Flow
    interview_builder.add_edge(START, "ask_question")
    interview_builder.add_edge("ask_question", "answer_question")
    interview_builder.add_conditional_edges("answer_question", route_messages)

    # Set up memory
    memory = MemorySaver()

    # Interview
    interview_graph = interview_builder.compile(checkpointer=memory).with_config(
        run_name="Conduct Interviews"
    )

    # View
    assert interview_graph.get_graph().to_json() == snapshot

    def run_all_interviews(state: ResearchGraphState):
        """Edge to run the interview sub-graph using Send"""
        return [
            Send(
                "conduct_interview",
                {
                    "analyst": Analyst(),
                    "messages": [
                        HumanMessage(
                            content="So you said you were writing an article on ...?"
                        )
                    ],
                },
            )
            for s in state["analysts"]
        ]

    def generate_sections(state: ResearchGraphState):
        return ...

    def generate_analysts(state: ResearchGraphState):
        return ...

    builder = StateGraph(ResearchGraphState)
    builder.add_node("generate_analysts", generate_analysts)
    builder.add_node("conduct_interview", interview_builder.compile())
    builder.add_node("generate_sections", generate_sections)

    builder.add_edge(START, "generate_analysts")
    builder.add_conditional_edges(
        "generate_analysts", run_all_interviews, ["conduct_interview"]
    )
    builder.add_edge("conduct_interview", "generate_sections")
    builder.add_edge("generate_sections", END)

    graph = builder.compile()

    # View
    assert graph.get_graph().to_json() == snapshot
    assert graph.get_graph(xray=1).to_json() == snapshot


@pytest.mark.parametrize("checkpointer_name", ALL_CHECKPOINTERS_SYNC)
def test_channel_values(request: pytest.FixtureRequest, checkpointer_name: str) -> None:
    checkpointer = request.getfixturevalue(f"checkpointer_{checkpointer_name}")

    config = {"configurable": {"thread_id": "1"}}
    chain = Channel.subscribe_to("input") | Channel.write_to("output")
    app = Pregel(
        nodes={
            "one": chain,
        },
        channels={
            "ephemeral": EphemeralValue(Any),
            "input": LastValue(int),
            "output": LastValue(int),
        },
        input_channels=["input", "ephemeral"],
        output_channels="output",
        checkpointer=checkpointer,
    )
    app.invoke({"input": 1, "ephemeral": "meow"}, config)
    assert checkpointer.get(config)["channel_values"] == {"input": 1, "output": 1}


def test_xray_issue(snapshot: SnapshotAssertion) -> None:
    class State(TypedDict):
        messages: Annotated[list, add_messages]

    def node(name):
        def _node(state: State):
            return {"messages": [("human", f"entered {name} node")]}

        return _node

    parent = StateGraph(State)
    child = StateGraph(State)

    child.add_node("c_one", node("c_one"))
    child.add_node("c_two", node("c_two"))

    child.add_edge("__start__", "c_one")
    child.add_edge("c_two", "c_one")

    child.add_conditional_edges(
        "c_one", lambda x: str(randrange(0, 2)), {"0": "c_two", "1": "__end__"}
    )

    parent.add_node("p_one", node("p_one"))
    parent.add_node("p_two", child.compile())

    parent.add_edge("__start__", "p_one")
    parent.add_edge("p_two", "p_one")

    parent.add_conditional_edges(
        "p_one", lambda x: str(randrange(0, 2)), {"0": "p_two", "1": "__end__"}
    )

    app = parent.compile()

    assert app.get_graph(xray=True).draw_mermaid() == snapshot<|MERGE_RESOLUTION|>--- conflicted
+++ resolved
@@ -2022,12 +2022,8 @@
 def test_conditional_graph(
     snapshot: SnapshotAssertion, request: pytest.FixtureRequest, checkpointer_name: str
 ) -> None:
-<<<<<<< HEAD
     from copy import deepcopy
 
-=======
-    from langchain_core.agents import AgentAction, AgentFinish
->>>>>>> 6727277f
     from langchain_core.language_models.fake import FakeStreamingListLLM
     from langchain_core.prompts import PromptTemplate
     from langchain_core.runnables import RunnablePassthrough
@@ -4876,10 +4872,6 @@
             content="result for query",
             name="search_api",
             tool_call_id="tool_call123",
-<<<<<<< HEAD
-=======
-            id="00000000-0000-4000-8000-000000000010",
->>>>>>> 6727277f
         ),
         AIMessage(
             content="",
@@ -4896,10 +4888,6 @@
             content="result for another",
             name="search_api",
             tool_call_id="tool_call456",
-<<<<<<< HEAD
-=======
-            id="00000000-0000-4000-8000-000000000018",
->>>>>>> 6727277f
         ),
         AIMessage(content="answer", id="ai3"),
     ]
@@ -4924,10 +4912,6 @@
                     content="result for query",
                     name="search_api",
                     tool_call_id="tool_call123",
-<<<<<<< HEAD
-=======
-                    id="00000000-0000-4000-8000-000000000033",
->>>>>>> 6727277f
                 )
             ]
         },
@@ -4950,10 +4934,6 @@
                     content="result for another",
                     name="search_api",
                     tool_call_id="tool_call456",
-<<<<<<< HEAD
-=======
-                    id="00000000-0000-4000-8000-000000000041",
->>>>>>> 6727277f
                 )
             ]
         },
@@ -5616,10 +5596,6 @@
             content="result for query",
             name="search_api",
             tool_call_id="tool_call123",
-<<<<<<< HEAD
-=======
-            id="00000000-0000-4000-8000-000000000010",
->>>>>>> 6727277f
         ),
         AIMessage(
             content="",
@@ -5636,10 +5612,6 @@
             content="result for another",
             name="search_api",
             tool_call_id="tool_call456",
-<<<<<<< HEAD
-=======
-            id="00000000-0000-4000-8000-000000000018",
->>>>>>> 6727277f
         ),
         AIMessage(content="answer", id="ai3"),
     ]
@@ -6299,7 +6271,6 @@
             _AnyIdToolMessage(
                 content="result for a different query",
                 name="search_api",
-                id="00000000-0000-4000-8000-000000000082",
                 tool_call_id="tool_call123",
             ),
             AIMessage(content="answer", id="ai2"),
