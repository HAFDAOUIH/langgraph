from __future__ import annotations

import asyncio
import concurrent.futures
import time
from collections import deque
from functools import partial
from typing import (
    Any,
    AsyncIterator,
    Awaitable,
    Callable,
    Dict,
    Iterator,
    Mapping,
    Optional,
    Sequence,
    Type,
    Union,
    cast,
    get_type_hints,
    overload,
)
from uuid import UUID, uuid5

from langchain_core.globals import get_debug
from langchain_core.load.dump import dumpd
from langchain_core.runnables import (
    Runnable,
    RunnableLambda,
    RunnableSequence,
)
from langchain_core.runnables.base import Input, Output, coerce_to_runnable
from langchain_core.runnables.config import (
    RunnableConfig,
    ensure_config,
    get_async_callback_manager_for_config,
    get_callback_manager_for_config,
    merge_configs,
    patch_config,
)
from langchain_core.runnables.utils import (
    ConfigurableFieldSpec,
    get_function_nonlocals,
    get_unique_config_specs,
)
from langchain_core.tracers._streaming import _StreamingCallbackHandler
<<<<<<< HEAD
from pydantic import BaseModel, create_model
=======
from pydantic import BaseModel
>>>>>>> 1ae60dcc
from typing_extensions import Self

from langgraph.channels.base import (
    BaseChannel,
)
from langgraph.checkpoint.base import (
    BaseCheckpointSaver,
    CheckpointTuple,
    copy_checkpoint,
    create_checkpoint,
    empty_checkpoint,
)
from langgraph.constants import (
    CONFIG_KEY_CHECKPOINTER,
    CONFIG_KEY_READ,
    CONFIG_KEY_RESUMING,
    CONFIG_KEY_SEND,
    CONFIG_KEY_STREAM,
    CONFIG_KEY_TASK_ID,
    ERROR,
    INTERRUPT,
    NS_END,
    NS_SEP,
)
from langgraph.errors import GraphInterrupt, GraphRecursionError, InvalidUpdateError
from langgraph.managed.base import ManagedValueSpec
from langgraph.pregel.algo import (
    apply_writes,
    local_read,
    local_write,
    prepare_next_tasks,
)
from langgraph.pregel.config import patch_checkpoint_map, patch_configurable
from langgraph.pregel.debug import (
    print_step_checkpoint,
    print_step_tasks,
    print_step_writes,
    tasks_w_writes,
)
from langgraph.pregel.io import read_channels
from langgraph.pregel.loop import AsyncPregelLoop, SyncPregelLoop
from langgraph.pregel.manager import AsyncChannelsManager, ChannelsManager
from langgraph.pregel.read import PregelNode
from langgraph.pregel.retry import RetryPolicy, arun_with_retry, run_with_retry
from langgraph.pregel.types import (
    All,
    PregelExecutableTask,
    StateSnapshot,
    StreamMode,
)
from langgraph.pregel.utils import (
    get_new_channel_versions,
)
from langgraph.pregel.validate import validate_graph, validate_keys
from langgraph.pregel.write import ChannelWrite, ChannelWriteEntry
from langgraph.store.base import BaseStore
from langgraph.utils import RunnableCallable

WriteValue = Union[
    Runnable[Input, Output],
    Callable[[Input], Output],
    Callable[[Input], Awaitable[Output]],
    Any,
]


class Channel:
    @overload
    @classmethod
    def subscribe_to(
        cls,
        channels: str,
        *,
        key: Optional[str] = None,
        tags: Optional[list[str]] = None,
    ) -> PregelNode: ...

    @overload
    @classmethod
    def subscribe_to(
        cls,
        channels: Sequence[str],
        *,
        key: None = None,
        tags: Optional[list[str]] = None,
    ) -> PregelNode: ...

    @classmethod
    def subscribe_to(
        cls,
        channels: Union[str, Sequence[str]],
        *,
        key: Optional[str] = None,
        tags: Optional[list[str]] = None,
    ) -> PregelNode:
        """Runs process.invoke() each time channels are updated,
        with a dict of the channel values as input."""
        if not isinstance(channels, str) and key is not None:
            raise ValueError(
                "Can't specify a key when subscribing to multiple channels"
            )
        return PregelNode(
            channels=cast(
                Union[Mapping[None, str], Mapping[str, str]],
                (
                    {key: channels}
                    if isinstance(channels, str) and key is not None
                    else (
                        [channels]
                        if isinstance(channels, str)
                        else {chan: chan for chan in channels}
                    )
                ),
            ),
            triggers=[channels] if isinstance(channels, str) else channels,
            tags=tags,
        )

    @classmethod
    def write_to(
        cls,
        *channels: str,
        **kwargs: WriteValue,
    ) -> ChannelWrite:
        """Writes to channels the result of the lambda, or None to skip writing."""
        return ChannelWrite(
            [ChannelWriteEntry(c) for c in channels]
            + [
                (
                    ChannelWriteEntry(k, skip_none=True, mapper=coerce_to_runnable(v))
                    if isinstance(v, Runnable) or callable(v)
                    else ChannelWriteEntry(k, value=v)
                )
                for k, v in kwargs.items()
            ]
        )


class Pregel(Runnable[Union[dict[str, Any], Any], Union[dict[str, Any], Any]]):
    nodes: Mapping[str, PregelNode]

    channels: Mapping[str, Union[BaseChannel, ManagedValueSpec]]

    stream_mode: StreamMode = "values"
    """Mode to stream output, defaults to 'values'."""

    output_channels: Union[str, Sequence[str]]

    stream_channels: Optional[Union[str, Sequence[str]]] = None
    """Channels to stream, defaults to all channels not in reserved channels"""

    interrupt_after_nodes: Union[All, Sequence[str]]

    interrupt_before_nodes: Union[All, Sequence[str]]

    input_channels: Union[str, Sequence[str]]

    step_timeout: Optional[float] = None
    """Maximum time to wait for a step to complete, in seconds. Defaults to None."""

    debug: bool
    """Whether to print debug information during execution. Defaults to False."""

    checkpointer: Optional[BaseCheckpointSaver] = None
    """Checkpointer used to save and load graph state. Defaults to None."""

    store: Optional[BaseStore] = None
    """Memory store to use for SharedValues. Defaults to None."""

    retry_policy: Optional[RetryPolicy] = None
    """Retry policy to use when running tasks. Set to None to disable."""

    config_type: Optional[Type[Any]] = None

    config: Optional[RunnableConfig] = None

    name: str = "LangGraph"

    def __init__(
        self,
        *,
        nodes: Mapping[str, PregelNode],
        channels: Mapping[str, Union[BaseChannel, ManagedValueSpec]] = None,
        auto_validate: bool = True,
        stream_mode: StreamMode = "values",
        output_channels: Union[str, Sequence[str]],
        stream_channels: Optional[Union[str, Sequence[str]]] = None,
        interrupt_after_nodes: Union[All, Sequence[str]] = (),
        interrupt_before_nodes: Union[All, Sequence[str]] = (),
        input_channels: Union[str, Sequence[str]],
        step_timeout: Optional[float] = None,
<<<<<<< HEAD
        debug: bool = False,
=======
        debug: Optional[bool] = None,
>>>>>>> 1ae60dcc
        checkpointer: Optional[BaseCheckpointSaver] = None,
        store: Optional[BaseStore] = None,
        retry_policy: Optional[RetryPolicy] = None,
        config_type: Optional[Type[Any]] = None,
        config: Optional[RunnableConfig] = None,
        name: str = "LangGraph",
    ) -> None:
        self.nodes = nodes
        self.channels = channels or {}
        self.stream_mode = stream_mode
        self.output_channels = output_channels
        self.stream_channels = stream_channels
        self.interrupt_after_nodes = interrupt_after_nodes
        self.interrupt_before_nodes = interrupt_before_nodes
        self.input_channels = input_channels
        self.step_timeout = step_timeout
        self.debug = debug if debug is not None else get_debug()
        self.checkpointer = checkpointer
        self.store = store
        self.retry_policy = retry_policy
        self.config_type = config_type
        self.config = config
        self.name = name
        if auto_validate:
            self.validate()

    def with_config(self, config: RunnableConfig | None = None, **kwargs: Any) -> Self:
        attrs = {**self.__dict__}
        attrs["config"] = merge_configs(self.config, config, kwargs)
        return self.__class__(**attrs)

    def validate(self) -> Self:
        validate_graph(
            self.nodes,
            self.channels,
            self.input_channels,
            self.output_channels,
            self.stream_channels,
            self.interrupt_after_nodes,
            self.interrupt_before_nodes,
        )
        return self

    @property
    def config_specs(self) -> list[ConfigurableFieldSpec]:
        return [
            spec
            for spec in get_unique_config_specs(
                [spec for node in self.nodes.values() for spec in node.config_specs]
                + (
                    self.checkpointer.config_specs
                    if self.checkpointer is not None
                    else []
                )
                + (
                    [
                        ConfigurableFieldSpec(id=name, annotation=typ)
                        for name, typ in get_type_hints(self.config_type).items()
                    ]
                    if self.config_type is not None
                    else []
                )
            )
            # these are provided by the Pregel class
            if spec.id
            not in [
                CONFIG_KEY_READ,
                CONFIG_KEY_SEND,
                CONFIG_KEY_CHECKPOINTER,
                CONFIG_KEY_RESUMING,
            ]
        ]

    @property
    def InputType(self) -> Any:
        if isinstance(self.input_channels, str):
            return self.channels[self.input_channels].UpdateType

    def get_input_schema(
        self, config: Optional[RunnableConfig] = None
    ) -> Type[BaseModel]:
        config = merge_configs(self.config, config)
        if isinstance(self.input_channels, str):
            return super().get_input_schema(config)
        else:
            return create_model(  # type: ignore[call-overload]
                self.get_name("Input"),
                **{
                    k: (self.channels[k].UpdateType, None)
                    for k in self.input_channels or self.channels.keys()
                },
            )

    @property
    def OutputType(self) -> Any:
        if isinstance(self.output_channels, str):
            return self.channels[self.output_channels].ValueType

    def get_output_schema(
        self, config: Optional[RunnableConfig] = None
    ) -> Type[BaseModel]:
        config = merge_configs(self.config, config)
        if isinstance(self.output_channels, str):
            return super().get_output_schema(config)
        else:
            return create_model(  # type: ignore[call-overload]
                self.get_name("Output"),
                **{k: (self.channels[k].ValueType, None) for k in self.output_channels},
            )

    @property
    def stream_channels_list(self) -> Sequence[str]:
        stream_channels = self.stream_channels_asis
        return (
            [stream_channels] if isinstance(stream_channels, str) else stream_channels
        )

    @property
    def stream_channels_asis(self) -> Union[str, Sequence[str]]:
        return self.stream_channels or [
            k for k in self.channels if isinstance(self.channels[k], BaseChannel)
        ]

    def get_subgraphs(self, recurse: bool = False) -> Iterator[tuple[str, Pregel]]:
        for name, node in self.nodes.items():
            # find the subgraph, if any
            graph: Optional[Pregel] = None
            candidates = [node.bound]
            for candidate in candidates:
                if isinstance(candidate, Pregel):
                    graph = candidate
                    break
                elif isinstance(candidate, RunnableSequence):
                    candidates.extend(candidate.steps)
                elif isinstance(candidate, RunnableLambda):
                    candidates.extend(candidate.deps)
                elif isinstance(candidate, RunnableCallable):
                    if candidate.func is not None:
                        candidates.extend(
                            nl.__self__ if hasattr(nl, "__self__") else nl
                            for nl in get_function_nonlocals(candidate.func)
                        )
                    if candidate.afunc is not None:
                        candidates.extend(
                            nl.__self__ if hasattr(nl, "__self__") else nl
                            for nl in get_function_nonlocals(candidate.afunc)
                        )
            # if found, yield recursively
            if graph:
                yield name, graph
                if recurse:
                    yield from (
                        (f"{name}{NS_SEP}{n}", s)
                        for n, s in graph.get_subgraphs(recurse=recurse)
                    )

    async def aget_subgraphs(
        self, recurse: bool = False
    ) -> AsyncIterator[tuple[str, Pregel]]:
        for name, node in self.get_subgraphs(recurse=recurse):
            yield name, node

    def _prepare_state_snapshot(
        self,
        config: RunnableConfig,
        saved: Optional[CheckpointTuple],
        recurse: Optional[BaseCheckpointSaver] = False,
    ) -> StateSnapshot:
        if not saved:
            return StateSnapshot(
                values={},
                next=(),
                config=config,
                metadata=None,
                created_at=None,
                parent_config=None,
                tasks=(),
            )

        with ChannelsManager(
            self.channels, saved.checkpoint, saved.config, skip_context=True
        ) as (channels, managed):
            # tasks for this checkpoint
            next_tasks = prepare_next_tasks(
                saved.checkpoint,
                self.nodes,
                channels,
                managed,
                saved.config,
                saved.metadata.get("step", -1) + 1,
                for_execution=False,
            )
            # get the subgraphs
            subgraphs = dict(self.get_subgraphs())
            parent_ns = saved.config["configurable"].get("checkpoint_ns", "")
            task_states: dict[str, Union[RunnableConfig, StateSnapshot]] = {}
            for task in next_tasks:
                if task.name not in subgraphs:
                    continue
                # assemble checkpoint_ns for this task
                task_ns = f"{task.name}{NS_END}{task.id}"
                if parent_ns:
                    task_ns = f"{parent_ns}{NS_SEP}{task_ns}"
                if not recurse:
                    # set config as signal that subgraph checkpoints exist
                    config = {
                        "configurable": {
                            "thread_id": saved.config["configurable"]["thread_id"],
                            "checkpoint_ns": task_ns,
                        }
                    }
                    task_states[task.id] = config
                else:
                    # get the state of the subgraph
                    config = {
                        "configurable": {
                            CONFIG_KEY_CHECKPOINTER: recurse,
                            "thread_id": saved.config["configurable"]["thread_id"],
                            "checkpoint_ns": task_ns,
                        }
                    }
                    task_states[task.id] = subgraphs[task.name].get_state(
                        config, subgraphs=True
                    )
            # assemble the state snapshot
            return StateSnapshot(
                read_channels(channels, self.stream_channels_asis),
                tuple(t.name for t in next_tasks),
                patch_checkpoint_map(saved.config, saved.metadata),
                saved.metadata,
                saved.checkpoint["ts"],
                saved.parent_config,
                tasks_w_writes(next_tasks, saved.pending_writes, task_states),
            )

    async def _aprepare_state_snapshot(
        self,
        config: RunnableConfig,
        saved: Optional[CheckpointTuple],
        recurse: Optional[BaseCheckpointSaver] = False,
    ) -> StateSnapshot:
        if not saved:
            return StateSnapshot(
                values={},
                next=(),
                config=config,
                metadata=None,
                created_at=None,
                parent_config=None,
                tasks=(),
            )

        async with AsyncChannelsManager(
            self.channels, saved.checkpoint, saved.config, skip_context=True
        ) as (
            channels,
            managed,
        ):
            # tasks for this checkpoint
            next_tasks = prepare_next_tasks(
                saved.checkpoint,
                self.nodes,
                channels,
                managed,
                saved.config,
                saved.metadata.get("step", -1) + 1,
                for_execution=False,
            )
            # get the subgraphs
            subgraphs = {n: g async for n, g in self.aget_subgraphs()}
            parent_ns = saved.config["configurable"].get("checkpoint_ns", "")
            task_states: dict[str, Union[RunnableConfig, StateSnapshot]] = {}
            for task in next_tasks:
                if task.name not in subgraphs:
                    continue
                # assemble checkpoint_ns for this task
                task_ns = f"{task.name}{NS_END}{task.id}"
                if parent_ns:
                    task_ns = f"{parent_ns}{NS_SEP}{task_ns}"
                if not recurse:
                    # set config as signal that subgraph checkpoints exist
                    config = {
                        "configurable": {
                            "thread_id": saved.config["configurable"]["thread_id"],
                            "checkpoint_ns": task_ns,
                        }
                    }
                    task_states[task.id] = config
                else:
                    # get the state of the subgraph
                    config = {
                        "configurable": {
                            CONFIG_KEY_CHECKPOINTER: recurse,
                            "thread_id": saved.config["configurable"]["thread_id"],
                            "checkpoint_ns": task_ns,
                        }
                    }
                    task_states[task.id] = await subgraphs[task.name].aget_state(
                        config, subgraphs=recurse
                    )
            # assemble the state snapshot
            return StateSnapshot(
                read_channels(channels, self.stream_channels_asis),
                tuple(t.name for t in next_tasks),
                patch_checkpoint_map(saved.config, saved.metadata),
                saved.metadata,
                saved.checkpoint["ts"],
                saved.parent_config,
                tasks_w_writes(next_tasks, saved.pending_writes, task_states),
            )

    def get_state(
        self, config: RunnableConfig, *, subgraphs: bool = False
    ) -> StateSnapshot:
        """Get the current state of the graph."""
        checkpointer: Optional[BaseCheckpointSaver] = config["configurable"].get(
            CONFIG_KEY_CHECKPOINTER, self.checkpointer
        )
        if not checkpointer:
            raise ValueError("No checkpointer set")

        if (
            checkpoint_ns := config["configurable"].get("checkpoint_ns", "")
        ) and CONFIG_KEY_CHECKPOINTER not in config["configurable"]:
            # remove task_ids from checkpoint_ns
            recast_checkpoint_ns = NS_SEP.join(
                part.split(NS_END)[0] for part in checkpoint_ns.split(NS_SEP)
            )
            # find the subgraph with the matching name
            for name, pregel in self.get_subgraphs(recurse=True):
                if name == recast_checkpoint_ns:
                    return pregel.get_state(
                        patch_configurable(
                            config, {CONFIG_KEY_CHECKPOINTER: checkpointer}
                        ),
                        subgraphs=subgraphs,
                    )
            else:
                raise ValueError(f"Subgraph {recast_checkpoint_ns} not found")

        config = merge_configs(self.config, config) if self.config else config
        saved = checkpointer.get_tuple(config)
        return self._prepare_state_snapshot(
            config, saved, recurse=checkpointer if subgraphs else None
        )

    async def aget_state(
        self, config: RunnableConfig, *, subgraphs: bool = False
    ) -> StateSnapshot:
        """Get the current state of the graph."""
        checkpointer: Optional[BaseCheckpointSaver] = config["configurable"].get(
            CONFIG_KEY_CHECKPOINTER, self.checkpointer
        )
        if not checkpointer:
            raise ValueError("No checkpointer set")

        if (
            checkpoint_ns := config["configurable"].get("checkpoint_ns", "")
        ) and CONFIG_KEY_CHECKPOINTER not in config["configurable"]:
            # remove task_ids from checkpoint_ns
            recast_checkpoint_ns = NS_SEP.join(
                part.split(NS_END)[0] for part in checkpoint_ns.split(NS_SEP)
            )
            # find the subgraph with the matching name
            async for name, pregel in self.aget_subgraphs(recurse=True):
                if name == recast_checkpoint_ns:
                    return await pregel.aget_state(
                        patch_configurable(
                            config, {CONFIG_KEY_CHECKPOINTER: checkpointer}
                        ),
                        subgraphs=subgraphs,
                    )
            else:
                raise ValueError(f"Subgraph {recast_checkpoint_ns} not found")

        config = merge_configs(self.config, config) if self.config else config
        saved = await checkpointer.aget_tuple(config)
        return await self._aprepare_state_snapshot(
            config, saved, recurse=checkpointer if subgraphs else None
        )

    def get_state_history(
        self,
        config: RunnableConfig,
        *,
        filter: Optional[Dict[str, Any]] = None,
        before: Optional[RunnableConfig] = None,
        limit: Optional[int] = None,
    ) -> Iterator[StateSnapshot]:
        """Get the history of the state of the graph."""
        checkpointer: Optional[BaseCheckpointSaver] = config["configurable"].get(
            CONFIG_KEY_CHECKPOINTER, self.checkpointer
        )
        if not checkpointer:
            raise ValueError("No checkpointer set")

        if (
            checkpoint_ns := config["configurable"].get("checkpoint_ns", "")
        ) and CONFIG_KEY_CHECKPOINTER not in config["configurable"]:
            # remove task_ids from checkpoint_ns
            recast_checkpoint_ns = NS_SEP.join(
                part.split(NS_END)[0] for part in checkpoint_ns.split(NS_SEP)
            )
            # find the subgraph with the matching name
            for name, pregel in self.get_subgraphs(recurse=True):
                if name == recast_checkpoint_ns:
                    yield from pregel.get_state_history(
                        patch_configurable(
                            config, {CONFIG_KEY_CHECKPOINTER: checkpointer}
                        ),
                        filter=filter,
                        before=before,
                        limit=limit,
                    )
                    return
            else:
                raise ValueError(f"Subgraph {recast_checkpoint_ns} not found")

        config = merge_configs(
            self.config, config, {"configurable": {"checkpoint_ns": checkpoint_ns}}
        )
        # eagerly consume list() to avoid holding up the db cursor
        for checkpoint_tuple in list(
            checkpointer.list(config, before=before, limit=limit, filter=filter)
        ):
            yield self._prepare_state_snapshot(
                checkpoint_tuple.config, checkpoint_tuple
            )

    async def aget_state_history(
        self,
        config: RunnableConfig,
        *,
        filter: Optional[Dict[str, Any]] = None,
        before: Optional[RunnableConfig] = None,
        limit: Optional[int] = None,
    ) -> AsyncIterator[StateSnapshot]:
        """Get the history of the state of the graph."""
        checkpointer: Optional[BaseCheckpointSaver] = config["configurable"].get(
            CONFIG_KEY_CHECKPOINTER, self.checkpointer
        )
        if not checkpointer:
            raise ValueError("No checkpointer set")

        if (
            checkpoint_ns := config["configurable"].get("checkpoint_ns", "")
        ) and CONFIG_KEY_CHECKPOINTER not in config["configurable"]:
            # remove task_ids from checkpoint_ns
            recast_checkpoint_ns = NS_SEP.join(
                part.split(NS_END)[0] for part in checkpoint_ns.split(NS_SEP)
            )
            # find the subgraph with the matching name
            async for name, pregel in self.aget_subgraphs(recurse=True):
                if name == recast_checkpoint_ns:
                    async for state in pregel.aget_state_history(
                        patch_configurable(
                            config, {CONFIG_KEY_CHECKPOINTER: checkpointer}
                        ),
                        filter=filter,
                        before=before,
                        limit=limit,
                    ):
                        yield state
                    return
            else:
                raise ValueError(f"Subgraph {recast_checkpoint_ns} not found")

        config = merge_configs(
            self.config, config, {"configurable": {"checkpoint_ns": checkpoint_ns}}
        )
        # eagerly consume list() to avoid holding up the db cursor
        for checkpoint_tuple in [
            c
            async for c in checkpointer.alist(
                config, before=before, limit=limit, filter=filter
            )
        ]:
            yield await self._aprepare_state_snapshot(
                checkpoint_tuple.config, checkpoint_tuple
            )

    def update_state(
        self,
        config: RunnableConfig,
        values: Optional[Union[dict[str, Any], Any]],
        as_node: Optional[str] = None,
    ) -> RunnableConfig:
        """Update the state of the graph with the given values, as if they came from
        node `as_node`. If `as_node` is not provided, it will be set to the last node
        that updated the state, if not ambiguous.
        """
        checkpointer: Optional[BaseCheckpointSaver] = config["configurable"].get(
            CONFIG_KEY_CHECKPOINTER, self.checkpointer
        )
        if not checkpointer:
            raise ValueError("No checkpointer set")

        # delegate to subgraph
        if (
            checkpoint_ns := config["configurable"].get("checkpoint_ns", "")
        ) and CONFIG_KEY_CHECKPOINTER not in config["configurable"]:
            # remove task_ids from checkpoint_ns
            recast_checkpoint_ns = NS_SEP.join(
                part.split(NS_END)[0] for part in checkpoint_ns.split(NS_SEP)
            )
            # find the subgraph with the matching name
            for name, pregel in self.get_subgraphs(recurse=True):
                if name == recast_checkpoint_ns:
                    return pregel.update_state(
                        patch_configurable(
                            config, {CONFIG_KEY_CHECKPOINTER: checkpointer}
                        ),
                        values,
                        as_node,
                    )
            else:
                raise ValueError(f"Subgraph {recast_checkpoint_ns} not found")

        # get last checkpoint
        config = merge_configs(self.config, config) if self.config else config
        saved = checkpointer.get_tuple(config)
        checkpoint = copy_checkpoint(saved.checkpoint) if saved else empty_checkpoint()
        checkpoint_previous_versions = (
            saved.checkpoint["channel_versions"].copy() if saved else {}
        )
        step = saved.metadata.get("step", -1) if saved else -1
        # merge configurable fields with previous checkpoint config
        checkpoint_config = patch_configurable(
            config,
            {"checkpoint_ns": config["configurable"].get("checkpoint_ns", "")},
        )
        if saved:
            checkpoint_config = patch_configurable(config, saved.config["configurable"])
        # find last node that updated the state, if not provided
        if values is None and as_node is None:
            next_config = checkpointer.put(
                checkpoint_config,
                create_checkpoint(checkpoint, None, step),
                {
                    "source": "update",
                    "step": step + 1,
                    "writes": {},
                    "parents": saved.metadata.get("parents", {}) if saved else {},
                },
                {},
            )
            return patch_checkpoint_map(next_config, saved.metadata if saved else None)
        elif as_node is None and not any(
            v for vv in checkpoint["versions_seen"].values() for v in vv.values()
        ):
            if (
                isinstance(self.input_channels, str)
                and self.input_channels in self.nodes
            ):
                as_node = self.input_channels
        elif as_node is None:
            last_seen_by_node = sorted(
                (v, n)
                for n, seen in checkpoint["versions_seen"].items()
                for v in seen.values()
            )
            # if two nodes updated the state at the same time, it's ambiguous
            if last_seen_by_node:
                if len(last_seen_by_node) == 1:
                    as_node = last_seen_by_node[0][1]
                elif last_seen_by_node[-1][0] != last_seen_by_node[-2][0]:
                    as_node = last_seen_by_node[-1][1]
        if as_node is None:
            raise InvalidUpdateError("Ambiguous update, specify as_node")
        if as_node not in self.nodes:
            raise InvalidUpdateError(f"Node {as_node} does not exist")
        # update channels
        with ChannelsManager(self.channels, checkpoint, config) as (
            channels,
            managed,
        ):
            # create task to run all writers of the chosen node
            writers = self.nodes[as_node].get_writers()
            if not writers:
                raise InvalidUpdateError(f"Node {as_node} has no writers")
            task = PregelExecutableTask(
                as_node,
                values,
                RunnableSequence(*writers) if len(writers) > 1 else writers[0],
                deque(),
                None,
                [INTERRUPT],
                None,
                None,
                str(uuid5(UUID(checkpoint["id"]), INTERRUPT)),
            )
            # execute task
            task.proc.invoke(
                task.input,
                patch_config(
                    config,
                    run_name=self.name + "UpdateState",
                    configurable={
                        # deque.extend is thread-safe
                        CONFIG_KEY_SEND: partial(
                            local_write,
                            step + 1,
                            task.writes.extend,
                            self.nodes,
                            channels,
                            managed,
                        ),
                        CONFIG_KEY_READ: partial(
                            local_read,
                            step + 1,
                            checkpoint,
                            channels,
                            managed,
                            task,
                            config,
                        ),
                    },
                ),
            )
            # save task writes
            if saved:
                checkpointer.put_writes(checkpoint_config, task.writes, task.id)
            # apply to checkpoint and save
            assert not apply_writes(
                checkpoint, channels, [task], checkpointer.get_next_version
            ), "Can't write to SharedValues from update_state"
            checkpoint = create_checkpoint(checkpoint, channels, step + 1)
            next_config = checkpointer.put(
                checkpoint_config,
                checkpoint,
                {
                    "source": "update",
                    "step": step + 1,
                    "writes": {as_node: values},
                    "parents": saved.metadata.get("parents", {}) if saved else {},
                },
                get_new_channel_versions(
                    checkpoint_previous_versions, checkpoint["channel_versions"]
                ),
            )
            return patch_checkpoint_map(next_config, saved.metadata if saved else None)

    async def aupdate_state(
        self,
        config: RunnableConfig,
        values: dict[str, Any] | Any,
        as_node: Optional[str] = None,
    ) -> RunnableConfig:
        checkpointer: Optional[BaseCheckpointSaver] = config["configurable"].get(
            CONFIG_KEY_CHECKPOINTER, self.checkpointer
        )
        if not checkpointer:
            raise ValueError("No checkpointer set")

        # delegate to subgraph
        if (
            checkpoint_ns := config["configurable"].get("checkpoint_ns", "")
        ) and CONFIG_KEY_CHECKPOINTER not in config["configurable"]:
            # remove task_ids from checkpoint_ns
            recast_checkpoint_ns = NS_SEP.join(
                part.split(NS_END)[0] for part in checkpoint_ns.split(NS_SEP)
            )
            # find the subgraph with the matching name
            async for name, pregel in self.aget_subgraphs(recurse=True):
                if name == recast_checkpoint_ns:
                    return await pregel.aupdate_state(
                        patch_configurable(
                            config, {CONFIG_KEY_CHECKPOINTER: checkpointer}
                        ),
                        values,
                        as_node,
                    )
            else:
                raise ValueError(f"Subgraph {recast_checkpoint_ns} not found")

        # get last checkpoint
        config = merge_configs(self.config, config) if self.config else config
        saved = await checkpointer.aget_tuple(config)
        checkpoint = copy_checkpoint(saved.checkpoint) if saved else empty_checkpoint()
        checkpoint_previous_versions = (
            saved.checkpoint["channel_versions"].copy() if saved else {}
        )
        step = saved.metadata.get("step", -1) if saved else -1
        # merge configurable fields with previous checkpoint config
        checkpoint_config = {
            **config,
            "configurable": {
                **config["configurable"],
                # TODO: add proper support for updating nested subgraph state
                "checkpoint_ns": "",
            },
        }
        if saved:
            checkpoint_config = {
                "configurable": {
                    **config.get("configurable", {}),
                    **saved.config["configurable"],
                }
            }
        # find last node that updated the state, if not provided
        if values is None and as_node is None:
            next_config = await checkpointer.aput(
                checkpoint_config,
                create_checkpoint(checkpoint, None, step),
                {
                    "source": "update",
                    "step": step + 1,
                    "writes": {},
                    "parents": saved.metadata.get("parents", {}) if saved else {},
                },
                {},
            )
            return patch_checkpoint_map(next_config, saved.metadata if saved else None)
        elif as_node is None and not saved:
            if (
                isinstance(self.input_channels, str)
                and self.input_channels in self.nodes
            ):
                as_node = self.input_channels
        elif as_node is None:
            last_seen_by_node = sorted(
                (v, n)
                for n, seen in checkpoint["versions_seen"].items()
                for v in seen.values()
            )
            # if two nodes updated the state at the same time, it's ambiguous
            if last_seen_by_node:
                if len(last_seen_by_node) == 1:
                    as_node = last_seen_by_node[0][1]
                elif last_seen_by_node[-1][0] != last_seen_by_node[-2][0]:
                    as_node = last_seen_by_node[-1][1]
        if as_node is None:
            raise InvalidUpdateError("Ambiguous update, specify as_node")
        if as_node not in self.nodes:
            raise InvalidUpdateError(f"Node {as_node} does not exist")
        # update channels, acting as the chosen node
        async with AsyncChannelsManager(self.channels, checkpoint, config) as (
            channels,
            managed,
        ):
            # create task to run all writers of the chosen node
            writers = self.nodes[as_node].get_writers()
            if not writers:
                raise InvalidUpdateError(f"Node {as_node} has no writers")
            task = PregelExecutableTask(
                as_node,
                values,
                RunnableSequence(*writers) if len(writers) > 1 else writers[0],
                deque(),
                None,
                [INTERRUPT],
                None,
                None,
                str(uuid5(UUID(checkpoint["id"]), INTERRUPT)),
            )
            # execute task
            await task.proc.ainvoke(
                task.input,
                patch_config(
                    config,
                    run_name=self.name + "UpdateState",
                    configurable={
                        # deque.extend is thread-safe
                        CONFIG_KEY_SEND: partial(
                            local_write,
                            step + 1,
                            task.writes.extend,
                            self.nodes,
                            channels,
                            managed,
                        ),
                        CONFIG_KEY_READ: partial(
                            local_read,
                            step + 1,
                            checkpoint,
                            channels,
                            managed,
                            task,
                            config,
                        ),
                    },
                ),
            )
            # save task writes
            if saved:
                await checkpointer.aput_writes(checkpoint_config, task.writes, task.id)
            # apply to checkpoint and save
            assert not apply_writes(
                checkpoint, channels, [task], checkpointer.get_next_version
            ), "Can't write to SharedValues from update_state"
            checkpoint = create_checkpoint(checkpoint, channels, step + 1)
            next_config = await checkpointer.aput(
                checkpoint_config,
                checkpoint,
                {
                    "source": "update",
                    "step": step + 1,
                    "writes": {as_node: values},
                    "parents": saved.metadata.get("parents", {}) if saved else {},
                },
                get_new_channel_versions(
                    checkpoint_previous_versions, checkpoint["channel_versions"]
                ),
            )
            return patch_checkpoint_map(next_config, saved.metadata if saved else None)

    def _defaults(
        self,
        config: RunnableConfig,
        *,
        stream_mode: Optional[Union[StreamMode, list[StreamMode]]],
        output_keys: Optional[Union[str, Sequence[str]]],
        interrupt_before: Optional[Union[All, Sequence[str]]],
        interrupt_after: Optional[Union[All, Sequence[str]]],
        debug: Optional[bool],
    ) -> tuple[
        bool,
        Sequence[StreamMode],
        Union[str, Sequence[str]],
        Optional[Sequence[str]],
        Optional[Sequence[str]],
        Optional[BaseCheckpointSaver],
    ]:
        debug = debug if debug is not None else self.debug
        if output_keys is None:
            output_keys = self.stream_channels_asis
        else:
            validate_keys(output_keys, self.channels)
        interrupt_before = interrupt_before or self.interrupt_before_nodes
        interrupt_after = interrupt_after or self.interrupt_after_nodes
        stream_mode = stream_mode if stream_mode is not None else self.stream_mode
        if not isinstance(stream_mode, list):
            stream_mode = [stream_mode]
        if CONFIG_KEY_TASK_ID in config.get("configurable", {}):
            # if being called as a node in another graph, always use values mode
            stream_mode = ["values"]
        if CONFIG_KEY_CHECKPOINTER in config.get("configurable", {}):
            checkpointer: Optional[BaseCheckpointSaver] = config["configurable"][
                CONFIG_KEY_CHECKPOINTER
            ]
        else:
            checkpointer = self.checkpointer
        return (
            debug,
            stream_mode,
            output_keys,
            interrupt_before,
            interrupt_after,
            checkpointer,
        )

    def stream(
        self,
        input: Union[dict[str, Any], Any],
        config: Optional[RunnableConfig] = None,
        *,
        stream_mode: Optional[Union[StreamMode, list[StreamMode]]] = None,
        output_keys: Optional[Union[str, Sequence[str]]] = None,
        interrupt_before: Optional[Union[All, Sequence[str]]] = None,
        interrupt_after: Optional[Union[All, Sequence[str]]] = None,
        debug: Optional[bool] = None,
        subgraphs: bool = False,
    ) -> Iterator[Union[dict[str, Any], Any]]:
        """Stream graph steps for a single input.

        Args:
            input: The input to the graph.
            config: The configuration to use for the run.
            stream_mode: The mode to stream output, defaults to self.stream_mode.
                Options are 'values', 'updates', and 'debug'.
                values: Emit the current values of the state for each step.
                updates: Emit only the updates to the state for each step.
                    Output is a dict with the node name as key and the updated values as value.
                debug: Emit debug events for each step.
            output_keys: The keys to stream, defaults to all non-context channels.
            interrupt_before: Nodes to interrupt before, defaults to all nodes in the graph.
            interrupt_after: Nodes to interrupt after, defaults to all nodes in the graph.
            debug: Whether to print debug information during execution, defaults to False.
            subgraphs: Whether to stream subgraphs, defaults to False.

        Yields:
            The output of each step in the graph. The output shape depends on the stream_mode.

        Examples:
            Using different stream modes with a graph:
            ```pycon
            >>> import operator
            >>> from typing_extensions import Annotated, TypedDict
            >>> from langgraph.graph import StateGraph
            >>> from langgraph.constants import START
            ...
            >>> class State(TypedDict):
            ...     alist: Annotated[list, operator.add]
            ...     another_list: Annotated[list, operator.add]
            ...
            >>> builder = StateGraph(State)
            >>> builder.add_node("a", lambda _state: {"another_list": ["hi"]})
            >>> builder.add_node("b", lambda _state: {"alist": ["there"]})
            >>> builder.add_edge("a", "b")
            >>> builder.add_edge(START, "a")
            >>> graph = builder.compile()
            ```
            With stream_mode="values":

            ```pycon
            >>> for event in graph.stream({"alist": ['Ex for stream_mode="values"']}, stream_mode="values"):
            ...     print(event)
            {'alist': ['Ex for stream_mode="values"'], 'another_list': []}
            {'alist': ['Ex for stream_mode="values"'], 'another_list': ['hi']}
            {'alist': ['Ex for stream_mode="values"', 'there'], 'another_list': ['hi']}
            ```
            With stream_mode="updates":

            ```pycon
            >>> for event in graph.stream({"alist": ['Ex for stream_mode="updates"']}, stream_mode="updates"):
            ...     print(event)
            {'a': {'another_list': ['hi']}}
            {'b': {'alist': ['there']}}
            ```
            With stream_mode="debug":

            ```pycon
            >>> for event in graph.stream({"alist": ['Ex for stream_mode="debug"']}, stream_mode="debug"):
            ...     print(event)
            {'type': 'task', 'timestamp': '2024-06-23T...+00:00', 'step': 1, 'payload': {'id': '...', 'name': 'a', 'input': {'alist': ['Ex for stream_mode="debug"'], 'another_list': []}, 'triggers': ['start:a']}}
            {'type': 'task_result', 'timestamp': '2024-06-23T...+00:00', 'step': 1, 'payload': {'id': '...', 'name': 'a', 'result': [('another_list', ['hi'])]}}
            {'type': 'task', 'timestamp': '2024-06-23T...+00:00', 'step': 2, 'payload': {'id': '...', 'name': 'b', 'input': {'alist': ['Ex for stream_mode="debug"'], 'another_list': ['hi']}, 'triggers': ['a']}}
            {'type': 'task_result', 'timestamp': '2024-06-23T...+00:00', 'step': 2, 'payload': {'id': '...', 'name': 'b', 'result': [('alist', ['there'])]}}
            ```
        """

        def output() -> Iterator:
            while loop.stream:
                ns, mode, payload = loop.stream.popleft()
                if mode in stream_modes:
                    if subgraphs and isinstance(stream_mode, list):
                        yield (tuple(ns.split(NS_SEP)) if ns else (), mode, payload)
                    elif isinstance(stream_mode, list):
                        yield (mode, payload)
                    elif subgraphs:
                        yield (tuple(ns.split(NS_SEP)) if ns else (), payload)
                    else:
                        yield payload

        config = ensure_config(merge_configs(self.config, config))
        callback_manager = get_callback_manager_for_config(config)
        run_manager = callback_manager.on_chain_start(
            dumpd(self),
            input,
            name=config.get("run_name", self.get_name()),
            run_id=config.get("run_id"),
        )
        try:
            if config["recursion_limit"] < 1:
                raise ValueError("recursion_limit must be at least 1")
            if self.checkpointer and not config.get("configurable"):
                raise ValueError(
                    f"Checkpointer requires one or more of the following 'configurable' keys: {[s.id for s in self.checkpointer.config_specs]}"
                )
            # assign defaults
            (
                debug,
                stream_modes,
                output_keys,
                interrupt_before,
                interrupt_after,
                checkpointer,
            ) = self._defaults(
                config,
                stream_mode=stream_mode,
                output_keys=output_keys,
                interrupt_before=interrupt_before,
                interrupt_after=interrupt_after,
                debug=debug,
            )

            with SyncPregelLoop(
                input,
                config=config,
                store=self.store,
                checkpointer=checkpointer,
                nodes=self.nodes,
                specs=self.channels,
                output_keys=output_keys,
                stream_keys=self.stream_channels_asis,
            ) as loop:
                if subgraphs:
                    loop.config["configurable"][CONFIG_KEY_STREAM] = loop.stream
                # Similarly to Bulk Synchronous Parallel / Pregel model
                # computation proceeds in steps, while there are channel updates
                # channel updates from step N are only visible in step N+1
                # channels are guaranteed to be immutable for the duration of the step,
                # with channel updates applied only at the transition between steps
                while loop.tick(
                    input_keys=self.input_channels,
                    interrupt_before=interrupt_before,
                    interrupt_after=interrupt_after,
                    manager=run_manager,
                ):
                    # debug flag
                    if debug:
                        print_step_checkpoint(
                            loop.checkpoint_metadata,
                            loop.channels,
                            self.stream_channels_list,
                        )
                    # emit output
                    yield from output()
                    # debug flag
                    if debug:
                        print_step_tasks(loop.step, loop.tasks)

                    # execute tasks, and wait for one to fail or all to finish.
                    # each task is independent from all other concurrent tasks
                    # yield updates/debug output as each task finishes
                    futures = {
                        loop.submit(
                            run_with_retry,
                            task,
                            self.retry_policy,
                        ): task
                        for task in loop.tasks
                        if not task.writes
                    }
                    all_futures = futures.copy()
                    end_time = (
                        self.step_timeout + time.monotonic()
                        if self.step_timeout
                        else None
                    )
                    if not futures:
                        done, inflight = set(), set()
                    while futures:
                        done, inflight = concurrent.futures.wait(
                            futures,
                            return_when=concurrent.futures.FIRST_COMPLETED,
                            timeout=(
                                max(0, end_time - time.monotonic())
                                if end_time
                                else None
                            ),
                        )
                        if not done:
                            break  # timed out
                        for fut in done:
                            task = futures.pop(fut)
                            if exc := _exception(fut):
                                # save error to checkpointer
                                if isinstance(exc, GraphInterrupt):
                                    loop.put_writes(
                                        task.id, [(INTERRUPT, i) for i in exc.args[0]]
                                    )
                                else:
                                    loop.put_writes(task.id, [(ERROR, exc)])

                            else:
                                # save task writes to checkpointer
                                loop.put_writes(task.id, task.writes)
                        else:
                            # remove references to loop vars
                            del fut, task
                        # emit output
                        yield from output()
                        # maybe stop other tasks
                        if _should_stop_others(done):
                            break

                    # panic on failure or timeout
                    _panic_or_proceed(all_futures, loop.step)
                    # don't keep futures around in memory longer than needed
                    del done, inflight, futures
                    # debug flag
                    if debug:
                        print_step_writes(
                            loop.step,
                            [w for t in loop.tasks for w in t.writes],
                            self.stream_channels_list,
                        )
            # emit output
            yield from output()
            # handle exit
            if loop.status == "out_of_steps":
                raise GraphRecursionError(
                    f"Recursion limit of {config['recursion_limit']} reached "
                    "without hitting a stop condition. You can increase the "
                    "limit by setting the `recursion_limit` config key."
                )
            # set final channel values as run output
            run_manager.on_chain_end(loop.output)
        except BaseException as e:
            run_manager.on_chain_error(e)
            raise

    async def astream(
        self,
        input: Union[dict[str, Any], Any],
        config: Optional[RunnableConfig] = None,
        *,
        stream_mode: Optional[Union[StreamMode, list[StreamMode]]] = None,
        output_keys: Optional[Union[str, Sequence[str]]] = None,
        interrupt_before: Optional[Union[All, Sequence[str]]] = None,
        interrupt_after: Optional[Union[All, Sequence[str]]] = None,
        debug: Optional[bool] = None,
        subgraphs: bool = False,
    ) -> AsyncIterator[Union[dict[str, Any], Any]]:
        """Stream graph steps for a single input.

        Args:
            input: The input to the graph.
            config: The configuration to use for the run.
            stream_mode: The mode to stream output, defaults to self.stream_mode.
                Options are 'values', 'updates', and 'debug'.
                values: Emit the current values of the state for each step.
                updates: Emit only the updates to the state for each step.
                    Output is a dict with the node name as key and the updated values as value.
                debug: Emit debug events for each step.
            output_keys: The keys to stream, defaults to all non-context channels.
            interrupt_before: Nodes to interrupt before, defaults to all nodes in the graph.
            interrupt_after: Nodes to interrupt after, defaults to all nodes in the graph.
            debug: Whether to print debug information during execution, defaults to False.
            subgraphs: Whether to stream subgraphs, defaults to False.

        Yields:
            The output of each step in the graph. The output shape depends on the stream_mode.

        Examples:
            Using different stream modes with a graph:
            ```pycon
            >>> import operator
            >>> from typing_extensions import Annotated, TypedDict
            >>> from langgraph.graph import StateGraph
            >>> from langgraph.constants import START
            ...
            >>> class State(TypedDict):
            ...     alist: Annotated[list, operator.add]
            ...     another_list: Annotated[list, operator.add]
            ...
            >>> builder = StateGraph(State)
            >>> builder.add_node("a", lambda _state: {"another_list": ["hi"]})
            >>> builder.add_node("b", lambda _state: {"alist": ["there"]})
            >>> builder.add_edge("a", "b")
            >>> builder.add_edge(START, "a")
            >>> graph = builder.compile()
            ```
            With stream_mode="values":

            ```pycon
            >>> async for event in graph.astream({"alist": ['Ex for stream_mode="values"']}, stream_mode="values"):
            ...     print(event)
            {'alist': ['Ex for stream_mode="values"'], 'another_list': []}
            {'alist': ['Ex for stream_mode="values"'], 'another_list': ['hi']}
            {'alist': ['Ex for stream_mode="values"', 'there'], 'another_list': ['hi']}
            ```
            With stream_mode="updates":

            ```pycon
            >>> async for event in graph.astream({"alist": ['Ex for stream_mode="updates"']}, stream_mode="updates"):
            ...     print(event)
            {'a': {'another_list': ['hi']}}
            {'b': {'alist': ['there']}}
            ```
            With stream_mode="debug":

            ```pycon
            >>> async for event in graph.astream({"alist": ['Ex for stream_mode="debug"']}, stream_mode="debug"):
            ...     print(event)
            {'type': 'task', 'timestamp': '2024-06-23T...+00:00', 'step': 1, 'payload': {'id': '...', 'name': 'a', 'input': {'alist': ['Ex for stream_mode="debug"'], 'another_list': []}, 'triggers': ['start:a']}}
            {'type': 'task_result', 'timestamp': '2024-06-23T...+00:00', 'step': 1, 'payload': {'id': '...', 'name': 'a', 'result': [('another_list', ['hi'])]}}
            {'type': 'task', 'timestamp': '2024-06-23T...+00:00', 'step': 2, 'payload': {'id': '...', 'name': 'b', 'input': {'alist': ['Ex for stream_mode="debug"'], 'another_list': ['hi']}, 'triggers': ['a']}}
            {'type': 'task_result', 'timestamp': '2024-06-23T...+00:00', 'step': 2, 'payload': {'id': '...', 'name': 'b', 'result': [('alist', ['there'])]}}
            ```
        """

        def output() -> Iterator:
            while loop.stream:
                ns, mode, payload = loop.stream.popleft()
                if mode in stream_modes:
                    if subgraphs and isinstance(stream_mode, list):
                        yield (tuple(ns.split(NS_SEP)) if ns else (), mode, payload)
                    elif isinstance(stream_mode, list):
                        yield (mode, payload)
                    elif subgraphs:
                        yield (tuple(ns.split(NS_SEP)) if ns else (), payload)
                    else:
                        yield payload

        config = ensure_config(merge_configs(self.config, config))
        callback_manager = get_async_callback_manager_for_config(config)
        run_manager = await callback_manager.on_chain_start(
            dumpd(self),
            input,
            name=config.get("run_name", self.get_name()),
            run_id=config.get("run_id"),
        )
        # if running from astream_log() run each proc with streaming
        do_stream = next(
            (
                h
                for h in run_manager.handlers
                if isinstance(h, _StreamingCallbackHandler)
            ),
            None,
        )
        try:
            if config["recursion_limit"] < 1:
                raise ValueError("recursion_limit must be at least 1")
            if self.checkpointer and not config.get("configurable"):
                raise ValueError(
                    f"Checkpointer requires one or more of the following 'configurable' keys: {[s.id for s in self.checkpointer.config_specs]}"
                )
            # assign defaults
            (
                debug,
                stream_modes,
                output_keys,
                interrupt_before,
                interrupt_after,
                checkpointer,
            ) = self._defaults(
                config,
                stream_mode=stream_mode,
                output_keys=output_keys,
                interrupt_before=interrupt_before,
                interrupt_after=interrupt_after,
                debug=debug,
            )
            async with AsyncPregelLoop(
                input,
                config=config,
                store=self.store,
                checkpointer=checkpointer,
                nodes=self.nodes,
                specs=self.channels,
                output_keys=output_keys,
                stream_keys=self.stream_channels_asis,
            ) as loop:
                if subgraphs:
                    loop.config["configurable"][CONFIG_KEY_STREAM] = loop.stream
                aioloop = asyncio.get_event_loop()
                # Similarly to Bulk Synchronous Parallel / Pregel model
                # computation proceeds in steps, while there are channel updates
                # channel updates from step N are only visible in step N+1
                # channels are guaranteed to be immutable for the duration of the step,
                # with channel updates applied only at the transition between steps
                while loop.tick(
                    input_keys=self.input_channels,
                    interrupt_before=interrupt_before,
                    interrupt_after=interrupt_after,
                    manager=run_manager,
                ):
                    # debug flag
                    if debug:
                        print_step_checkpoint(
                            loop.checkpoint_metadata,
                            loop.channels,
                            self.stream_channels_list,
                        )
                    # emit output
                    for o in output():
                        yield o
                    # debug flag
                    if debug:
                        print_step_tasks(loop.step, loop.tasks)

                    # execute tasks, and wait for one to fail or all to finish.
                    # each task is independent from all other concurrent tasks
                    # yield updates/debug output as each task finishes
                    futures = {
                        loop.submit(
                            arun_with_retry,
                            task,
                            self.retry_policy,
                            stream=do_stream,
                            __name__=task.name,
                            __cancel_on_exit__=True,
                        ): task
                        for task in loop.tasks
                        if not task.writes
                    }
                    all_futures = futures.copy()
                    end_time = (
                        self.step_timeout + aioloop.time()
                        if self.step_timeout
                        else None
                    )
                    if not futures:
                        done, inflight = set(), set()
                    while futures:
                        done, inflight = await asyncio.wait(
                            futures,
                            return_when=asyncio.FIRST_COMPLETED,
                            timeout=(
                                max(0, end_time - aioloop.time()) if end_time else None
                            ),
                        )
                        if not done:
                            break  # timed out

                        for fut in done:
                            task = futures.pop(fut)
                            if exc := _exception(fut):
                                # save error to checkpointer
                                if isinstance(exc, GraphInterrupt):
                                    loop.put_writes(
                                        task.id, [(INTERRUPT, i) for i in exc.args[0]]
                                    )
                                else:
                                    loop.put_writes(task.id, [(ERROR, exc)])

                            else:
                                # save task writes to checkpointer
                                loop.put_writes(task.id, task.writes)
                        else:
                            # remove references to loop vars
                            del fut, task
                        # emit output
                        for o in output():
                            yield o
                        # maybe stop other tasks
                        if _should_stop_others(done):
                            break

                    # panic on failure or timeout
                    _panic_or_proceed(all_futures, loop.step, asyncio.TimeoutError)
                    # don't keep futures around in memory longer than needed
                    del done, inflight, futures
                    # debug flag
                    if debug:
                        print_step_writes(
                            loop.step,
                            [w for t in loop.tasks for w in t.writes],
                            self.stream_channels_list,
                        )
            # emit output
            for o in output():
                yield o
            # handle exit
            if loop.status == "out_of_steps":
                raise GraphRecursionError(
                    f"Recursion limit of {config['recursion_limit']} reached "
                    "without hitting a stop condition. You can increase the "
                    "limit by setting the `recursion_limit` config key."
                )
            # set final channel values as run output
            await run_manager.on_chain_end(loop.output)
        except BaseException as e:
            await asyncio.shield(run_manager.on_chain_error(e))
            raise

    def invoke(
        self,
        input: Union[dict[str, Any], Any],
        config: Optional[RunnableConfig] = None,
        *,
        stream_mode: StreamMode = "values",
        output_keys: Optional[Union[str, Sequence[str]]] = None,
        interrupt_before: Optional[Union[All, Sequence[str]]] = None,
        interrupt_after: Optional[Union[All, Sequence[str]]] = None,
        debug: Optional[bool] = None,
        **kwargs: Any,
    ) -> Union[dict[str, Any], Any]:
        """Run the graph with a single input and config.

        Args:
            input: The input data for the graph. It can be a dictionary or any other type.
            config: Optional. The configuration for the graph run.
            stream_mode: Optional[str]. The stream mode for the graph run. Default is "values".
            output_keys: Optional. The output keys to retrieve from the graph run.
            interrupt_before: Optional. The nodes to interrupt the graph run before.
            interrupt_after: Optional. The nodes to interrupt the graph run after.
            debug: Optional. Enable debug mode for the graph run.
            **kwargs: Additional keyword arguments to pass to the graph run.

        Returns:
            The output of the graph run. If stream_mode is "values", it returns the latest output.
            If stream_mode is not "values", it returns a list of output chunks.
        """
        output_keys = output_keys if output_keys is not None else self.output_channels
        if stream_mode == "values":
            latest: Union[dict[str, Any], Any] = None
        else:
            chunks = []
        for chunk in self.stream(
            input,
            config,
            stream_mode=stream_mode,
            output_keys=output_keys,
            interrupt_before=interrupt_before,
            interrupt_after=interrupt_after,
            debug=debug,
            **kwargs,
        ):
            if stream_mode == "values":
                latest = chunk
            else:
                chunks.append(chunk)
        if stream_mode == "values":
            return latest
        else:
            return chunks

    async def ainvoke(
        self,
        input: Union[dict[str, Any], Any],
        config: Optional[RunnableConfig] = None,
        *,
        stream_mode: StreamMode = "values",
        output_keys: Optional[Union[str, Sequence[str]]] = None,
        interrupt_before: Optional[Union[All, Sequence[str]]] = None,
        interrupt_after: Optional[Union[All, Sequence[str]]] = None,
        debug: Optional[bool] = None,
        **kwargs: Any,
    ) -> Union[dict[str, Any], Any]:
        """Asynchronously invoke the graph on a single input.

        Args:
            input: The input data for the computation. It can be a dictionary or any other type.
            config: Optional. The configuration for the computation.
            stream_mode: Optional. The stream mode for the computation. Default is "values".
            output_keys: Optional. The output keys to include in the result. Default is None.
            interrupt_before: Optional. The nodes to interrupt before. Default is None.
            interrupt_after: Optional. The nodes to interrupt after. Default is None.
            debug: Optional. Whether to enable debug mode. Default is None.
            **kwargs: Additional keyword arguments.

        Returns:
            The result of the computation. If stream_mode is "values", it returns the latest value.
            If stream_mode is "chunks", it returns a list of chunks.
        """

        output_keys = output_keys if output_keys is not None else self.output_channels
        if stream_mode == "values":
            latest: Union[dict[str, Any], Any] = None
        else:
            chunks = []
        async for chunk in self.astream(
            input,
            config,
            stream_mode=stream_mode,
            output_keys=output_keys,
            interrupt_before=interrupt_before,
            interrupt_after=interrupt_after,
            debug=debug,
            **kwargs,
        ):
            if stream_mode == "values":
                latest = chunk
            else:
                chunks.append(chunk)
        if stream_mode == "values":
            return latest
        else:
            return chunks


def _should_stop_others(
    done: Union[set[concurrent.futures.Future[Any]], set[asyncio.Task[Any]]],
) -> bool:
    for fut in done:
        if fut.cancelled():
            return True
        if exc := fut.exception():
            return not isinstance(exc, GraphInterrupt)
    else:
        return False


def _exception(
    fut: Union[concurrent.futures.Future[Any], asyncio.Task[Any]],
) -> Optional[BaseException]:
    if fut.cancelled():
        if isinstance(fut, asyncio.Task):
            return asyncio.CancelledError()
        else:
            return concurrent.futures.CancelledError()
    else:
        return fut.exception()


def _panic_or_proceed(
    futs: Union[set[concurrent.futures.Future[Any]], set[asyncio.Task[Any]]],
    step: int,
    timeout_exc_cls: Type[Exception] = TimeoutError,
) -> None:
    done: set[Union[concurrent.futures.Future[Any], asyncio.Task[Any]]] = set()
    inflight: set[Union[concurrent.futures.Future[Any], asyncio.Task[Any]]] = set()
    for fut in futs:
        if fut.done():
            done.add(fut)
        else:
            inflight.add(fut)
    while done:
        # if any task failed
        if exc := _exception(done.pop()):
            # cancel all pending tasks
            while inflight:
                inflight.pop().cancel()
            # raise the exception
            raise exc

    if inflight:
        # if we got here means we timed out
        while inflight:
            # cancel all pending tasks
            inflight.pop().cancel()
        # raise timeout error
        raise timeout_exc_cls(f"Timed out at step {step}")<|MERGE_RESOLUTION|>--- conflicted
+++ resolved
@@ -41,15 +41,12 @@
 )
 from langchain_core.runnables.utils import (
     ConfigurableFieldSpec,
+    create_model,
     get_function_nonlocals,
     get_unique_config_specs,
 )
 from langchain_core.tracers._streaming import _StreamingCallbackHandler
-<<<<<<< HEAD
-from pydantic import BaseModel, create_model
-=======
 from pydantic import BaseModel
->>>>>>> 1ae60dcc
 from typing_extensions import Self
 
 from langgraph.channels.base import (
@@ -241,11 +238,7 @@
         interrupt_before_nodes: Union[All, Sequence[str]] = (),
         input_channels: Union[str, Sequence[str]],
         step_timeout: Optional[float] = None,
-<<<<<<< HEAD
-        debug: bool = False,
-=======
         debug: Optional[bool] = None,
->>>>>>> 1ae60dcc
         checkpointer: Optional[BaseCheckpointSaver] = None,
         store: Optional[BaseStore] = None,
         retry_policy: Optional[RetryPolicy] = None,
