from __future__ import annotations

import asyncio
import concurrent.futures
import time
from collections import deque
from functools import partial
from inspect import signature
from typing import (
    Any,
    AsyncIterator,
    Awaitable,
    Callable,
    Dict,
    Iterator,
    Mapping,
    Optional,
    Sequence,
    Type,
    Union,
    cast,
    get_type_hints,
    overload,
)
from uuid import UUID, uuid5

from langchain_core.globals import get_debug
from langchain_core.load.dump import dumpd
from langchain_core.pydantic_v1 import BaseModel, Field, root_validator
from langchain_core.runnables import (
    Runnable,
    RunnableSequence,
    RunnableSerializable,
)
from langchain_core.runnables.base import Input, Output, coerce_to_runnable
from langchain_core.runnables.config import (
    RunnableConfig,
    ensure_config,
    get_async_callback_manager_for_config,
    get_callback_manager_for_config,
    patch_config,
)
from langchain_core.runnables.utils import (
    ConfigurableFieldSpec,
    create_model,
    get_unique_config_specs,
)
from langchain_core.tracers._streaming import _StreamingCallbackHandler
from typing_extensions import Self

from langgraph.channels.base import (
    BaseChannel,
)
from langgraph.channels.context import Context
from langgraph.channels.last_value import LastValue
from langgraph.channels.manager import (
    AsyncChannelsManager,
    ChannelsManager,
)
from langgraph.checkpoint.base import (
    BaseCheckpointSaver,
    CheckpointTuple,
    copy_checkpoint,
    create_checkpoint,
    empty_checkpoint,
)
from langgraph.checkpoint.base.id import uuid6
from langgraph.constants import (
    CHECKPOINT_NAMESPACE_SEPARATOR,
    CONFIG_KEY_CHECKPOINTER,
    CONFIG_KEY_READ,
    CONFIG_KEY_RESUMING,
    CONFIG_KEY_SEND,
    INTERRUPT,
    SEND_CHECKPOINT_NAMESPACE_SEPARATOR,
)
from langgraph.errors import GraphRecursionError, InvalidUpdateError
from langgraph.managed.base import (
    AsyncManagedValuesManager,
    ManagedValuesManager,
    ManagedValueSpec,
    is_managed_value,
)
from langgraph.pregel.algo import (
    apply_writes,
    local_read,
    prepare_next_tasks,
)
from langgraph.pregel.debug import (
    map_debug_task_results,
    print_step_checkpoint,
    print_step_tasks,
    print_step_writes,
)
from langgraph.pregel.io import (
    map_output_updates,
    read_channels,
)
from langgraph.pregel.loop import AsyncPregelLoop, SyncPregelLoop
from langgraph.pregel.read import PregelNode
from langgraph.pregel.retry import RetryPolicy, arun_with_retry, run_with_retry
from langgraph.pregel.types import (
    All,
    PregelExecutableTask,
    StateSnapshot,
    StreamMode,
)
from langgraph.pregel.utils import get_new_channel_versions
from langgraph.pregel.validate import validate_graph, validate_keys
from langgraph.pregel.write import ChannelWrite, ChannelWriteEntry

WriteValue = Union[
    Runnable[Input, Output],
    Callable[[Input], Output],
    Callable[[Input], Awaitable[Output]],
    Any,
]


class Channel:
    @overload
    @classmethod
    def subscribe_to(
        cls,
        channels: str,
        *,
        key: Optional[str] = None,
        tags: Optional[list[str]] = None,
    ) -> PregelNode:
        ...

    @overload
    @classmethod
    def subscribe_to(
        cls,
        channels: Sequence[str],
        *,
        key: None = None,
        tags: Optional[list[str]] = None,
    ) -> PregelNode:
        ...

    @classmethod
    def subscribe_to(
        cls,
        channels: Union[str, Sequence[str]],
        *,
        key: Optional[str] = None,
        tags: Optional[list[str]] = None,
    ) -> PregelNode:
        """Runs process.invoke() each time channels are updated,
        with a dict of the channel values as input."""
        if not isinstance(channels, str) and key is not None:
            raise ValueError(
                "Can't specify a key when subscribing to multiple channels"
            )
        return PregelNode(
            channels=cast(
                Union[Mapping[None, str], Mapping[str, str]],
                (
                    {key: channels}
                    if isinstance(channels, str) and key is not None
                    else (
                        [channels]
                        if isinstance(channels, str)
                        else {chan: chan for chan in channels}
                    )
                ),
            ),
            triggers=[channels] if isinstance(channels, str) else channels,
            tags=tags,
        )

    @classmethod
    def write_to(
        cls,
        *channels: str,
        **kwargs: WriteValue,
    ) -> ChannelWrite:
        """Writes to channels the result of the lambda, or None to skip writing."""
        return ChannelWrite(
            [ChannelWriteEntry(c) for c in channels]
            + [
                (
                    ChannelWriteEntry(k, skip_none=True, mapper=coerce_to_runnable(v))
                    if isinstance(v, Runnable) or callable(v)
                    else ChannelWriteEntry(k, value=v)
                )
                for k, v in kwargs.items()
            ]
        )


<<<<<<< HEAD
def _get_nodes_and_channels(
    nodes: Mapping[str, PregelNode],
    channels: Mapping[str, BaseChannel],
    input_channels: str | Sequence[str],
    checkpoint_ns: str,
) -> tuple[Mapping[str, PregelNode], Mapping[str, BaseChannel], str | Sequence[str]]:
    if checkpoint_ns == "":
        return nodes, channels, input_channels
=======
def _get_subgraph(graph: Pregel, checkpoint_ns: str) -> Pregel:
    if checkpoint_ns == "":
        return graph
>>>>>>> 7fa97898

    path = checkpoint_ns.split(CHECKPOINT_NAMESPACE_SEPARATOR)
    nodes = graph.nodes
    for subgraph_node_name in path:
        # if we have this separator it means we have a node that was triggered by Send
        if SEND_CHECKPOINT_NAMESPACE_SEPARATOR in subgraph_node_name:
            name_parts = subgraph_node_name.split(SEND_CHECKPOINT_NAMESPACE_SEPARATOR)
            if len(name_parts) != 2:
                raise ValueError(f"Malformed node name '{subgraph_node_name}'")

            subgraph_node_name = name_parts[0]
        if subgraph_node_name not in nodes:
            raise ValueError(f"Couldn't find node '{subgraph_node_name}'.")

<<<<<<< HEAD
        subgraph_node = nodes[subgraph_node_name].get_node()

        if not isinstance(subgraph_node, RunnableSequence):
            break

        first_step = subgraph_node.steps[0]
        if isinstance(first_step, Pregel):
            nodes = first_step.nodes
            channels = first_step.channels
            input_channels = first_step.input_channels

    return nodes, channels, input_channels
=======
        subgraph_node = nodes[subgraph_node_name]
        if isinstance(subgraph_node.bound, Pregel):
            nodes = subgraph_node.bound.nodes
        elif isinstance(subgraph_node.bound, RunnableSequence):
            for runnable in subgraph_node.bound.steps:
                if isinstance(runnable, Pregel):
                    nodes = runnable.nodes
                    break
        else:
            continue
    return subgraph_node.bound
>>>>>>> 7fa97898


def _assemble_state_snapshot_hierarchy(
    root_checkpoint_ns: str,
    checkpoint_ns_to_state_snapshots: dict[str, StateSnapshot],
) -> StateSnapshot:
    checkpoint_ns_list_to_visit = sorted(
        checkpoint_ns_to_state_snapshots.keys(),
        key=lambda x: len(x.split(CHECKPOINT_NAMESPACE_SEPARATOR)),
    )
    while checkpoint_ns_list_to_visit:
        checkpoint_ns = checkpoint_ns_list_to_visit.pop()
        state_snapshot = checkpoint_ns_to_state_snapshots[checkpoint_ns]
        *path, subgraph_node = checkpoint_ns.split(CHECKPOINT_NAMESPACE_SEPARATOR)
        parent_checkpoint_ns = CHECKPOINT_NAMESPACE_SEPARATOR.join(path)
        if subgraph_node and (
            parent_state_snapshot := checkpoint_ns_to_state_snapshots.get(
                parent_checkpoint_ns
            )
        ):
            parent_subgraph_snapshots = {
                **(parent_state_snapshot.subgraph_state_snapshots or {}),
                subgraph_node: state_snapshot,
            }
            checkpoint_ns_to_state_snapshots[
                parent_checkpoint_ns
            ] = checkpoint_ns_to_state_snapshots[parent_checkpoint_ns]._replace(
                subgraph_state_snapshots=parent_subgraph_snapshots
            )

    state_snapshot = checkpoint_ns_to_state_snapshots.pop(root_checkpoint_ns, None)
    if state_snapshot is None:
        raise ValueError(f"Missing checkpoint for checkpoint NS '{root_checkpoint_ns}'")
    return state_snapshot


def _prepare_state_snapshot(
    saved: CheckpointTuple,
    graph: Pregel,
) -> StateSnapshot:
    with ChannelsManager(
        {
            k: LastValue(None) if isinstance(c, Context) else c
            for k, c in graph.channels.items()
        },
        saved.checkpoint,
        saved.config,
    ) as channels, ManagedValuesManager(
        graph.managed_values_dict, ensure_config(saved.config)
    ) as managed:
        next_tasks = prepare_next_tasks(
            saved.checkpoint,
            graph.nodes,
            channels,
            managed,
            saved.config,
            -1,
            for_execution=False,
        )
        return StateSnapshot(
            values=read_channels(channels, graph.stream_channels_asis),
            next=tuple(t.name for t in next_tasks),
            config=saved.config,
            metadata=saved.metadata,
            created_at=saved.checkpoint["ts"],
            parent_config=saved.parent_config,
        )


async def _prepare_state_snapshot_async(
    saved: CheckpointTuple, graph: Pregel
) -> StateSnapshot:
    async with AsyncChannelsManager(
        {
            k: LastValue(None) if isinstance(c, Context) else c
            for k, c in graph.channels.items()
        },
        saved.checkpoint,
        saved.config,
    ) as channels, AsyncManagedValuesManager(
        graph.managed_values_dict, ensure_config(saved.config)
    ) as managed:
        next_tasks = prepare_next_tasks(
            saved.checkpoint,
            graph.nodes,
            channels,
            managed,
            saved.config,
            -1,
            for_execution=False,
        )
        return StateSnapshot(
            values=read_channels(channels, graph.stream_channels_asis),
            next=tuple(t.name for t in next_tasks),
            config=saved.config,
            metadata=saved.metadata,
            created_at=saved.checkpoint["ts"],
            parent_config=saved.parent_config,
        )


def _has_nested_interrupts(
    graph: Pregel,
) -> bool:
    for child in graph.subgraphs:
        if child.interrupt_after_nodes or child.interrupt_before_nodes:
            return True
    else:
        return False


class Pregel(
    RunnableSerializable[Union[dict[str, Any], Any], Union[dict[str, Any], Any]]
):
    nodes: Mapping[str, PregelNode]

    channels: Mapping[str, BaseChannel] = Field(default_factory=dict)

    auto_validate: bool = True

    stream_mode: StreamMode = "values"
    """Mode to stream output, defaults to 'values'."""

    output_channels: Union[str, Sequence[str]]

    stream_channels: Optional[Union[str, Sequence[str]]] = None
    """Channels to stream, defaults to all channels not in reserved channels"""

    interrupt_after_nodes: Union[All, Sequence[str]] = Field(default_factory=list)

    interrupt_before_nodes: Union[All, Sequence[str]] = Field(default_factory=list)

    input_channels: Union[str, Sequence[str]]

    step_timeout: Optional[float] = None
    """Maximum time to wait for a step to complete, in seconds. Defaults to None."""

    debug: bool = Field(default_factory=get_debug)
    """Whether to print debug information during execution. Defaults to False."""

    checkpointer: Optional[BaseCheckpointSaver] = None
    """Checkpointer used to save and load graph state. Defaults to None."""

    retry_policy: Optional[RetryPolicy] = None
    """Retry policy to use when running tasks. Set to None to disable."""

    config_type: Optional[Type[Any]] = None

    name: str = "LangGraph"

    class Config:
        arbitrary_types_allowed = True

    @classmethod
    def is_lc_serializable(cls) -> bool:
        """Return whether the graph can be serialized by Langchain."""
        return True

    @root_validator(skip_on_failure=True)
    def validate_on_init(cls, values: dict[str, Any]) -> dict[str, Any]:
        if not values["auto_validate"]:
            return values
        validate_graph(
            values["nodes"],
            values["channels"],
            values["input_channels"],
            values["output_channels"],
            values["stream_channels"],
            values["interrupt_after_nodes"],
            values["interrupt_before_nodes"],
        )
        if values["interrupt_after_nodes"] or values["interrupt_before_nodes"]:
            if not values["checkpointer"]:
                raise ValueError("Interrupts require a checkpointer")
        return values

    def validate(self) -> Self:
        validate_graph(
            self.nodes,
            self.channels,
            self.input_channels,
            self.output_channels,
            self.stream_channels,
            self.interrupt_after_nodes,
            self.interrupt_before_nodes,
        )
        return self

    @property
    def config_specs(self) -> list[ConfigurableFieldSpec]:
        return [
            spec
            for spec in get_unique_config_specs(
                [spec for node in self.nodes.values() for spec in node.config_specs]
                + (
                    self.checkpointer.config_specs
                    if self.checkpointer is not None
                    else []
                )
                + (
                    [
                        ConfigurableFieldSpec(id=name, annotation=typ)
                        for name, typ in get_type_hints(self.config_type).items()
                    ]
                    if self.config_type is not None
                    else []
                )
            )
            # these are provided by the Pregel class
            if spec.id
            not in [
                CONFIG_KEY_READ,
                CONFIG_KEY_SEND,
                CONFIG_KEY_CHECKPOINTER,
                CONFIG_KEY_RESUMING,
            ]
        ]

    @property
    def InputType(self) -> Any:
        if isinstance(self.input_channels, str):
            return self.channels[self.input_channels].UpdateType

    def get_input_schema(
        self, config: Optional[RunnableConfig] = None
    ) -> Type[BaseModel]:
        if isinstance(self.input_channels, str):
            return super().get_input_schema(config)
        else:
            return create_model(  # type: ignore[call-overload]
                self.get_name("Input"),
                **{
                    k: (self.channels[k].UpdateType, None)
                    for k in self.input_channels or self.channels.keys()
                },
            )

    @property
    def OutputType(self) -> Any:
        if isinstance(self.output_channels, str):
            return self.channels[self.output_channels].ValueType

    def get_output_schema(
        self, config: Optional[RunnableConfig] = None
    ) -> Type[BaseModel]:
        if isinstance(self.output_channels, str):
            return super().get_output_schema(config)
        else:
            return create_model(  # type: ignore[call-overload]
                self.get_name("Output"),
                **{k: (self.channels[k].ValueType, None) for k in self.output_channels},
            )

    @property
    def stream_channels_list(self) -> Sequence[str]:
        stream_channels = self.stream_channels_asis
        return (
            [stream_channels] if isinstance(stream_channels, str) else stream_channels
        )

    @property
    def stream_channels_asis(self) -> Union[str, Sequence[str]]:
        return self.stream_channels or [
            k for k in self.channels if not isinstance(self.channels[k], Context)
        ]

    @property
    def managed_values_dict(self) -> dict[str, ManagedValueSpec]:
        return {
            k: v
            for node in self.nodes.values()
            if isinstance(node.channels, dict)
            for k, v in node.channels.items()
            if is_managed_value(v)
        }

    @property
    def subgraphs(self) -> Iterator[Pregel]:
        for node in self.nodes.values():
            if isinstance(node.bound, Pregel):
                yield node.bound
                yield from node.bound.subgraphs
            elif isinstance(node.bound, RunnableSequence):
                for runnable in node.bound.steps:
                    if isinstance(runnable, Pregel):
                        yield runnable
                        yield from runnable.subgraphs

    def get_state(
        self, config: RunnableConfig, *, include_subgraph_state: bool = False
    ) -> StateSnapshot:
        """Get the current state of the graph."""
        if not self.checkpointer:
            raise ValueError("No checkpointer set")

        checkpoint_tuple = self.checkpointer.get_tuple(config)
        if include_subgraph_state:
            checkpoint_tuples = self.checkpointer.list(config)
        else:
            checkpoint_tuples = iter([checkpoint_tuple] if checkpoint_tuple else [])

        checkpoint_config = checkpoint_tuple.config if checkpoint_tuple else config
        checkpoint_ns = checkpoint_config["configurable"].get("checkpoint_ns", "")
        checkpoint_id = checkpoint_config["configurable"].get("checkpoint_id")
        checkpoint_ns_to_checkpoint_id: dict[str, str] = {}
        checkpoint_ns_to_state_snapshots: dict[str, StateSnapshot] = {}
        checkpoint_ns_to_graph: dict[str, Pregel] = {}
        for checkpoint_tuple in checkpoint_tuples:
            saved_checkpoint_ns = checkpoint_tuple.config["configurable"][
                "checkpoint_ns"
            ]
            saved_checkpoint_id = checkpoint_tuple.config["configurable"][
                "checkpoint_id"
            ]
            if checkpoint_id != saved_checkpoint_id:
                continue

            existing_checkpoint_id = checkpoint_ns_to_checkpoint_id.get(
                saved_checkpoint_ns
            )
            # keep only most recent checkpoint_id
            if (
                existing_checkpoint_id is None
                or saved_checkpoint_id > existing_checkpoint_id
            ):
<<<<<<< HEAD
                if saved_checkpoint_ns not in checkpoint_ns_to_nodes_and_channels:
                    checkpoint_ns_to_nodes_and_channels[
                        saved_checkpoint_ns
                    ] = _get_nodes_and_channels(
                        self.nodes,
                        self.channels,
                        self.input_channels,
                        saved_checkpoint_ns,
                    )

                nodes, channels, _ = checkpoint_ns_to_nodes_and_channels[
                    saved_checkpoint_ns
                ]
=======
                if saved_checkpoint_ns not in checkpoint_ns_to_graph:
                    checkpoint_ns_to_graph[saved_checkpoint_ns] = _get_subgraph(
                        self, saved_checkpoint_ns
                    )

>>>>>>> 7fa97898
                state_snapshot = _prepare_state_snapshot(
                    checkpoint_tuple,
                    checkpoint_ns_to_graph[saved_checkpoint_ns],
                )
                checkpoint_ns_to_state_snapshots[saved_checkpoint_ns] = state_snapshot
                checkpoint_ns_to_checkpoint_id[
                    saved_checkpoint_ns
                ] = saved_checkpoint_id

        if not checkpoint_ns_to_state_snapshots:
            return StateSnapshot(
                values={}, next=(), config=config, metadata=None, created_at=None
            )

        state_snapshot = _assemble_state_snapshot_hierarchy(
            checkpoint_ns, checkpoint_ns_to_state_snapshots
        )
        return state_snapshot

    async def aget_state(
        self, config: RunnableConfig, *, include_subgraph_state: bool = False
    ) -> StateSnapshot:
        """Get the current state of the graph."""
        if not self.checkpointer:
            raise ValueError("No checkpointer set")

        checkpoint_tuple = await self.checkpointer.aget_tuple(config)
        if include_subgraph_state:
            checkpoint_tuples = self.checkpointer.alist(config)
        else:

            async def alist_checkpoints():
                if checkpoint_tuple:
                    yield checkpoint_tuple

            checkpoint_tuples = alist_checkpoints()

        checkpoint_config = checkpoint_tuple.config if checkpoint_tuple else config
        checkpoint_ns = checkpoint_config["configurable"].get("checkpoint_ns", "")
        checkpoint_id = checkpoint_config["configurable"].get("checkpoint_id")
        checkpoint_ns_to_checkpoint_id: dict[str, str] = {}
        checkpoint_ns_to_state_snapshots: dict[str, StateSnapshot] = {}
        checkpoint_ns_to_graph: dict[str, Pregel] = {}
        async for checkpoint_tuple in checkpoint_tuples:
            saved_checkpoint_ns = checkpoint_tuple.config["configurable"][
                "checkpoint_ns"
            ]
            saved_checkpoint_id = checkpoint_tuple.config["configurable"][
                "checkpoint_id"
            ]
            if checkpoint_id != saved_checkpoint_id:
                continue

            existing_checkpoint_id = checkpoint_ns_to_checkpoint_id.get(
                saved_checkpoint_ns
            )
            # keep only most recent checkpoint_id
            if (
                existing_checkpoint_id is None
                or saved_checkpoint_id > existing_checkpoint_id
            ):
<<<<<<< HEAD
                if saved_checkpoint_ns not in checkpoint_ns_to_nodes_and_channels:
                    checkpoint_ns_to_nodes_and_channels[
                        saved_checkpoint_ns
                    ] = _get_nodes_and_channels(
                        self.nodes,
                        self.channels,
                        self.input_channels,
                        saved_checkpoint_ns,
                    )

                nodes, channels, _ = checkpoint_ns_to_nodes_and_channels[
                    saved_checkpoint_ns
                ]
=======
                if saved_checkpoint_ns not in checkpoint_ns_to_graph:
                    checkpoint_ns_to_graph[saved_checkpoint_ns] = _get_subgraph(
                        self, saved_checkpoint_ns
                    )

>>>>>>> 7fa97898
                state_snapshot = await _prepare_state_snapshot_async(
                    checkpoint_tuple,
                    checkpoint_ns_to_graph[saved_checkpoint_ns],
                )
                checkpoint_ns_to_state_snapshots[saved_checkpoint_ns] = state_snapshot
                checkpoint_ns_to_checkpoint_id[
                    saved_checkpoint_ns
                ] = saved_checkpoint_id

        if not checkpoint_ns_to_state_snapshots:
            return StateSnapshot(
                values={}, next=(), config=config, metadata=None, created_at=None
            )

        state_snapshot = _assemble_state_snapshot_hierarchy(
            checkpoint_ns, checkpoint_ns_to_state_snapshots
        )
        return state_snapshot

    def get_state_history(
        self,
        config: RunnableConfig,
        *,
        filter: Optional[Dict[str, Any]] = None,
        before: Optional[RunnableConfig] = None,
        limit: Optional[int] = None,
        include_subgraph_state: bool = False,
    ) -> Iterator[StateSnapshot]:
        """Get the history of the state of the graph."""
        if not self.checkpointer:
            raise ValueError("No checkpointer set")
        if (
            filter is not None
            and signature(self.checkpointer.list).parameters.get("filter") is None
        ):
            raise ValueError("Checkpointer does not support filtering")

        checkpoint_ns = config["configurable"].get("checkpoint_ns", "")
        for checkpoint_tuple in self.checkpointer.list(
            config, before=before, limit=limit, filter=filter
        ):
            if (
                checkpoint_tuple.config["configurable"]["checkpoint_ns"]
                != checkpoint_ns
            ):
                # only list root checkpoints here
                continue

            if include_subgraph_state:
                state_snapshot = self.get_state(
                    checkpoint_tuple.config, include_subgraph_state=True
                )
                yield state_snapshot
            else:
<<<<<<< HEAD
                nodes, channels, _ = _get_nodes_and_channels(
                    self.nodes,
                    self.channels,
                    self.input_channels,
=======
                graph = _get_subgraph(
                    self,
>>>>>>> 7fa97898
                    checkpoint_tuple.config["configurable"]["checkpoint_ns"],
                )
                yield _prepare_state_snapshot(
                    checkpoint_tuple,
                    graph,
                )

    async def aget_state_history(
        self,
        config: RunnableConfig,
        *,
        filter: Optional[Dict[str, Any]] = None,
        before: Optional[RunnableConfig] = None,
        limit: Optional[int] = None,
        include_subgraph_state: bool = False,
    ) -> AsyncIterator[StateSnapshot]:
        """Get the history of the state of the graph."""
        if not self.checkpointer:
            raise ValueError("No checkpointer set")
        if (
            filter is not None
            and signature(self.checkpointer.list).parameters.get("filter") is None
        ):
            raise ValueError("Checkpointer does not support filtering")

        checkpoint_ns = config["configurable"].get("checkpoint_ns", "")
        async for checkpoint_tuple in self.checkpointer.alist(
            config, before=before, limit=limit, filter=filter
        ):
            if (
                checkpoint_tuple.config["configurable"]["checkpoint_ns"]
                != checkpoint_ns
            ):
                # only list root checkpoints here
                continue

            if include_subgraph_state:
                state_snapshot = await self.aget_state(
                    checkpoint_tuple.config, include_subgraph_state=True
                )
                yield state_snapshot
            else:
<<<<<<< HEAD
                nodes, channels, _ = _get_nodes_and_channels(
                    self.nodes,
                    self.channels,
                    self.input_channels,
=======
                graph = _get_subgraph(
                    self,
>>>>>>> 7fa97898
                    checkpoint_tuple.config["configurable"]["checkpoint_ns"],
                )
                yield await _prepare_state_snapshot_async(
                    checkpoint_tuple,
                    graph,
                )

    def update_state(
        self,
        config: RunnableConfig,
        values: Optional[Union[dict[str, Any], Any]],
        as_node: Optional[str] = None,
    ) -> RunnableConfig:
        """Update the state of the graph with the given values, as if they came from
        node `as_node`. If `as_node` is not provided, it will be set to the last node
        that updated the state, if not ambiguous.
        """
        if not self.checkpointer:
            raise ValueError("No checkpointer set")

        # get last checkpoint
        saved = self.checkpointer.get_tuple(config)
        step = saved.metadata.get("step", -1) if saved else -1
        id = str(uuid6(clock_seq=step + 1))
        checkpoint_ns = config["configurable"].get("checkpoint_ns", "")
        if checkpoint_ns != "":
            raise ValueError("Can only send update from the root graph")

        if isinstance(as_node, str) and CHECKPOINT_NAMESPACE_SEPARATOR in as_node:
            *path, as_node = as_node.split(CHECKPOINT_NAMESPACE_SEPARATOR)
            checkpoint_ns_list = [
                (
                    CHECKPOINT_NAMESPACE_SEPARATOR.join(path[:idx]),
                    None if idx != len(path) else as_node,
                )
                for idx in range(1, len(path) + 1)
            ]
            checkpoint_ns_list = [("", None)] + checkpoint_ns_list
        else:
            checkpoint_ns_list = [("", as_node)]

        parent_config = None
        for checkpoint_ns, as_node in checkpoint_ns_list:
            nodes, channels, input_channels = _get_nodes_and_channels(
                self.nodes, self.channels, self.input_channels, checkpoint_ns
            )
            # merge configurable fields with previous checkpoint config
            checkpoint_config = {
                **config,
                "configurable": {
                    **config["configurable"],
                    "checkpoint_ns": checkpoint_ns,
                },
            }
            # get last checkpoint
            saved = self.checkpointer.get_tuple(checkpoint_config)
            checkpoint = (
                copy_checkpoint(saved.checkpoint) if saved else empty_checkpoint()
            )
            checkpoint_previous_versions = (
                saved.checkpoint["channel_versions"] if saved else {}
            )
            if saved:
                checkpoint_config = {
                    "configurable": {
                        **config.get("configurable", {}),
                        **saved.config["configurable"],
                    }
                }

            # find last node that updated the state, if not provided
            if values is None and as_node is None:
                return self.checkpointer.put(
                    checkpoint_config,
                    create_checkpoint(checkpoint, None, step, id=id),
                    {
                        "source": "update",
                        "step": step,
                        "writes": {},
                    },
                    {},
                )
            elif as_node is None and not any(
                v for vv in checkpoint["versions_seen"].values() for v in vv.values()
            ):
                if isinstance(input_channels, str) and input_channels in nodes:
                    as_node = input_channels
            elif as_node is None:
                last_seen_by_node = sorted(
                    (v, n)
                    for n, seen in checkpoint["versions_seen"].items()
                    for v in seen.values()
                )
                # if two nodes updated the state at the same time, it's ambiguous
                if last_seen_by_node:
                    if len(last_seen_by_node) == 1:
                        as_node = last_seen_by_node[0][1]
                    elif last_seen_by_node[-1][0] != last_seen_by_node[-2][0]:
                        as_node = last_seen_by_node[-1][1]
            if as_node is None:
                raise InvalidUpdateError("Ambiguous update, specify as_node")
            if as_node not in nodes:
                raise InvalidUpdateError(f"Node {as_node} does not exist")
            # update channels
            with ChannelsManager(channels, checkpoint, config) as channels:
                # create task to run all writers of the chosen node
                writers = nodes[as_node].get_writers()
                if not writers:
                    raise InvalidUpdateError(f"Node {as_node} has no writers")
                task = PregelExecutableTask(
                    as_node,
                    values,
                    RunnableSequence(*writers) if len(writers) > 1 else writers[0],
                    deque(),
                    None,
                    [INTERRUPT],
                    None,
                    str(uuid5(UUID(checkpoint["id"]), INTERRUPT)),
                )
                # execute task
                task.proc.invoke(
                    task.input,
                    patch_config(
                        config,
                        run_name=self.name + "UpdateState",
                        configurable={
                            # deque.extend is thread-safe
                            CONFIG_KEY_SEND: task.writes.extend,
                            CONFIG_KEY_READ: partial(
                                local_read, checkpoint, channels, task, config
                            ),
                        },
                    ),
                )
                # apply to checkpoint and save
                apply_writes(
                    checkpoint, channels, [task], self.checkpointer.get_next_version
                )

                new_versions = get_new_channel_versions(
                    checkpoint_previous_versions, checkpoint["channel_versions"]
                )
                write_config = self.checkpointer.put(
                    checkpoint_config,
                    create_checkpoint(checkpoint, channels, step + 1, id=id),
                    {
                        "source": "update",
                        "step": step + 1,
                        "writes": {as_node: values},
                    },
                    new_versions,
                )
                if parent_config is None:
                    parent_config = write_config

        return parent_config

    # TODO: update
    async def aupdate_state(
        self,
        config: RunnableConfig,
        values: dict[str, Any] | Any,
        as_node: Optional[str] = None,
    ) -> RunnableConfig:
        if not self.checkpointer:
            raise ValueError("No checkpointer set")

        # get last checkpoint
        saved = await self.checkpointer.aget_tuple(config)
        checkpoint = copy_checkpoint(saved.checkpoint) if saved else empty_checkpoint()
        checkpoint_previous_versions = (
            saved.checkpoint["channel_versions"] if saved else {}
        )
        step = saved.metadata.get("step", -1) if saved else -1
        # merge configurable fields with previous checkpoint config
        checkpoint_config = {
            **config,
            "configurable": {
                **config["configurable"],
                # TODO: add proper support for updating nested subgraph state
                "checkpoint_ns": "",
            },
        }
        if saved:
            checkpoint_config = {
                "configurable": {
                    **config.get("configurable", {}),
                    **saved.config["configurable"],
                }
            }
        # find last node that updated the state, if not provided
        if values is None and as_node is None:
            return await self.checkpointer.aput(
                checkpoint_config,
                create_checkpoint(checkpoint, None, step),
                {
                    "source": "update",
                    "step": step,
                    "writes": {},
                },
                {},
            )
        elif as_node is None and not saved:
            if (
                isinstance(self.input_channels, str)
                and self.input_channels in self.nodes
            ):
                as_node = self.input_channels
        elif as_node is None:
            last_seen_by_node = sorted(
                (v, n)
                for n, seen in checkpoint["versions_seen"].items()
                for v in seen.values()
            )
            # if two nodes updated the state at the same time, it's ambiguous
            if last_seen_by_node:
                if len(last_seen_by_node) == 1:
                    as_node = last_seen_by_node[0][1]
                elif last_seen_by_node[-1][0] != last_seen_by_node[-2][0]:
                    as_node = last_seen_by_node[-1][1]
        if as_node is None:
            raise InvalidUpdateError("Ambiguous update, specify as_node")
        if as_node not in self.nodes:
            raise InvalidUpdateError(f"Node {as_node} does not exist")
        # update channels, acting as the chosen node
        async with AsyncChannelsManager(self.channels, checkpoint, config) as channels:
            # create task to run all writers of the chosen node
            writers = self.nodes[as_node].get_writers()
            if not writers:
                raise InvalidUpdateError(f"Node {as_node} has no writers")
            task = PregelExecutableTask(
                as_node,
                values,
                RunnableSequence(*writers) if len(writers) > 1 else writers[0],
                deque(),
                None,
                [INTERRUPT],
                None,
                str(uuid5(UUID(checkpoint["id"]), INTERRUPT)),
            )
            # execute task
            await task.proc.ainvoke(
                task.input,
                patch_config(
                    config,
                    run_name=self.name + "UpdateState",
                    configurable={
                        # deque.extend is thread-safe
                        CONFIG_KEY_SEND: task.writes.extend,
                        CONFIG_KEY_READ: partial(
                            local_read, checkpoint, channels, task, config
                        ),
                    },
                ),
            )
            # apply to checkpoint and save
            apply_writes(
                checkpoint, channels, [task], self.checkpointer.get_next_version
            )

            new_versions = get_new_channel_versions(
                checkpoint_previous_versions, checkpoint["channel_versions"]
            )
            return await self.checkpointer.aput(
                checkpoint_config,
                create_checkpoint(checkpoint, channels, step + 1),
                {
                    "source": "update",
                    "step": step + 1,
                    "writes": {as_node: values},
                },
                new_versions,
            )

    def _defaults(
        self,
        config: Optional[RunnableConfig] = None,
        *,
        stream_mode: Optional[Union[StreamMode, list[StreamMode]]] = None,
        output_keys: Optional[Union[str, Sequence[str]]] = None,
        interrupt_before: Optional[Union[All, Sequence[str]]] = None,
        interrupt_after: Optional[Union[All, Sequence[str]]] = None,
        debug: Optional[bool] = None,
    ) -> tuple[
        bool,
        Sequence[StreamMode],
        Union[str, Sequence[str]],
        Union[str, Sequence[str]],
        Optional[Sequence[str]],
        Optional[Sequence[str]],
        Optional[BaseCheckpointSaver],
    ]:
        debug = debug if debug is not None else self.debug
        if output_keys is None:
            output_keys = self.stream_channels_asis
        else:
            validate_keys(output_keys, self.channels)
        interrupt_before = interrupt_before or self.interrupt_before_nodes
        interrupt_after = interrupt_after or self.interrupt_after_nodes
        stream_mode = stream_mode if stream_mode is not None else self.stream_mode
        if not isinstance(stream_mode, list):
            stream_mode = [stream_mode]
        if config and config.get("configurable", {}).get(CONFIG_KEY_READ) is not None:
            # if being called as a node in another graph, always use values mode
            stream_mode = ["values"]
        if (
            config is not None
            and config.get("configurable", {}).get(CONFIG_KEY_CHECKPOINTER)
            and (interrupt_before or interrupt_after or _has_nested_interrupts(self))
        ):
            checkpointer: Optional[BaseCheckpointSaver] = config["configurable"][
                CONFIG_KEY_CHECKPOINTER
            ]
        else:
            checkpointer = self.checkpointer
        return (
            debug,
            stream_mode,
            output_keys,
            interrupt_before,
            interrupt_after,
            checkpointer,
        )

    def stream(
        self,
        input: Union[dict[str, Any], Any],
        config: Optional[RunnableConfig] = None,
        *,
        stream_mode: Optional[Union[StreamMode, list[StreamMode]]] = None,
        output_keys: Optional[Union[str, Sequence[str]]] = None,
        interrupt_before: Optional[Union[All, Sequence[str]]] = None,
        interrupt_after: Optional[Union[All, Sequence[str]]] = None,
        debug: Optional[bool] = None,
    ) -> Iterator[Union[dict[str, Any], Any]]:
        """Stream graph steps for a single input.

        Args:
            input: The input to the graph.
            config: The configuration to use for the run.
            stream_mode: The mode to stream output, defaults to self.stream_mode.
                Options are 'values', 'updates', and 'debug'.
                values: Emit the current values of the state for each step.
                updates: Emit only the updates to the state for each step.
                    Output is a dict with the node name as key and the updated values as value.
                debug: Emit debug events for each step.
            output_keys: The keys to stream, defaults to all non-context channels.
            interrupt_before: Nodes to interrupt before, defaults to all nodes in the graph.
            interrupt_after: Nodes to interrupt after, defaults to all nodes in the graph.
            debug: Whether to print debug information during execution, defaults to False.

        Yields:
            The output of each step in the graph. The output shape depends on the stream_mode.

        Examples:
            Using different stream modes with a graph:
            ```pycon
            >>> import operator
            >>> from typing_extensions import Annotated, TypedDict
            >>> from langgraph.graph import StateGraph
            >>> from langgraph.constants import START
            ...
            >>> class State(TypedDict):
            ...     alist: Annotated[list, operator.add]
            ...     another_list: Annotated[list, operator.add]
            ...
            >>> builder = StateGraph(State)
            >>> builder.add_node("a", lambda _state: {"another_list": ["hi"]})
            >>> builder.add_node("b", lambda _state: {"alist": ["there"]})
            >>> builder.add_edge("a", "b")
            >>> builder.add_edge(START, "a")
            >>> graph = builder.compile()
            ```
            With stream_mode="values":

            ```pycon
            >>> for event in graph.stream({"alist": ['Ex for stream_mode="values"']}, stream_mode="values"):
            ...     print(event)
            {'alist': ['Ex for stream_mode="values"'], 'another_list': []}
            {'alist': ['Ex for stream_mode="values"'], 'another_list': ['hi']}
            {'alist': ['Ex for stream_mode="values"', 'there'], 'another_list': ['hi']}
            ```
            With stream_mode="updates":

            ```pycon
            >>> for event in graph.stream({"alist": ['Ex for stream_mode="updates"']}, stream_mode="updates"):
            ...     print(event)
            {'a': {'another_list': ['hi']}}
            {'b': {'alist': ['there']}}
            ```
            With stream_mode="debug":

            ```pycon
            >>> for event in graph.stream({"alist": ['Ex for stream_mode="debug"']}, stream_mode="debug"):
            ...     print(event)
            {'type': 'task', 'timestamp': '2024-06-23T...+00:00', 'step': 1, 'payload': {'id': '...', 'name': 'a', 'input': {'alist': ['Ex for stream_mode="debug"'], 'another_list': []}, 'triggers': ['start:a']}}
            {'type': 'task_result', 'timestamp': '2024-06-23T...+00:00', 'step': 1, 'payload': {'id': '...', 'name': 'a', 'result': [('another_list', ['hi'])]}}
            {'type': 'task', 'timestamp': '2024-06-23T...+00:00', 'step': 2, 'payload': {'id': '...', 'name': 'b', 'input': {'alist': ['Ex for stream_mode="debug"'], 'another_list': ['hi']}, 'triggers': ['a']}}
            {'type': 'task_result', 'timestamp': '2024-06-23T...+00:00', 'step': 2, 'payload': {'id': '...', 'name': 'b', 'result': [('alist', ['there'])]}}
            ```
        """
        config = ensure_config(config)
        callback_manager = get_callback_manager_for_config(config)
        run_manager = callback_manager.on_chain_start(
            dumpd(self),
            input,
            name=config.get("run_name", self.get_name()),
            run_id=config.get("run_id"),
        )
        try:
            if config["recursion_limit"] < 1:
                raise ValueError("recursion_limit must be at least 1")
            if self.checkpointer and not config.get("configurable"):
                raise ValueError(
                    f"Checkpointer requires one or more of the following 'configurable' keys: {[s.id for s in self.checkpointer.config_specs]}"
                )
            # assign defaults
            (
                debug,
                stream_modes,
                output_keys,
                interrupt_before,
                interrupt_after,
                checkpointer,
            ) = self._defaults(
                config,
                stream_mode=stream_mode,
                output_keys=output_keys,
                interrupt_before=interrupt_before,
                interrupt_after=interrupt_after,
                debug=debug,
            )

            with SyncPregelLoop(
                input, config=config, checkpointer=checkpointer, graph=self
            ) as loop:
                # Similarly to Bulk Synchronous Parallel / Pregel model
                # computation proceeds in steps, while there are channel updates
                # channel updates from step N are only visible in step N+1
                # channels are guaranteed to be immutable for the duration of the step,
                # with channel updates applied only at the transition between steps
                while loop.tick(
                    output_keys=output_keys,
                    interrupt_before=interrupt_before,
                    interrupt_after=interrupt_after,
                    manager=run_manager,
                ):
                    # debug flag
                    if self.debug:
                        print_step_checkpoint(
                            loop.checkpoint_metadata,
                            loop.channels,
                            self.stream_channels_list,
                        )
                    # emit output
                    while loop.stream:
                        mode, payload = loop.stream.popleft()
                        if mode in stream_modes:
                            if isinstance(stream_mode, list):
                                yield (mode, payload)
                            else:
                                yield payload
                    # debug flag
                    if debug:
                        print_step_tasks(loop.step, loop.tasks)

                    # execute tasks, and wait for one to fail or all to finish.
                    # each task is independent from all other concurrent tasks
                    # yield updates/debug output as each task finishes
                    futures = {
                        loop.submit(
                            run_with_retry,
                            task,
                            self.retry_policy,
                        ): task
                        for task in loop.tasks
                        if not task.writes
                    }
                    end_time = (
                        self.step_timeout + time.monotonic()
                        if self.step_timeout
                        else None
                    )
                    if not futures:
                        done, inflight = set(), set()
                    while futures:
                        done, inflight = concurrent.futures.wait(
                            futures,
                            return_when=concurrent.futures.FIRST_COMPLETED,
                            timeout=(
                                max(0, end_time - time.monotonic())
                                if end_time
                                else None
                            ),
                        )
                        if not done:
                            break  # timed out
                        for fut, task in zip(done, [futures.pop(fut) for fut in done]):
                            if fut.exception() is not None:
                                # we got an exception, break out of while loop
                                # exception will be handled in panic_or_proceed
                                futures.clear()
                            else:
                                # save task writes to checkpointer
                                loop.put_writes(task.id, task.writes)
                                # yield updates output for the finished task
                                if "updates" in stream_modes:
                                    yield from _with_mode(
                                        "updates",
                                        isinstance(stream_mode, list),
                                        map_output_updates(output_keys, [task]),
                                    )
                                if "debug" in stream_modes:
                                    yield from _with_mode(
                                        "debug",
                                        isinstance(stream_mode, list),
                                        map_debug_task_results(
                                            loop.step,
                                            [task],
                                            self.stream_channels_list,
                                        ),
                                    )
                        else:
                            # remove references to loop vars
                            del fut, task

                    # panic on failure or timeout
                    _panic_or_proceed(done, inflight, loop.step)
                    # don't keep futures around in memory longer than needed
                    del done, inflight, futures
                    # debug flag
                    if debug:
                        print_step_writes(
                            loop.step,
                            [w for t in loop.tasks for w in t.writes],
                            self.stream_channels_list,
                        )
                # emit output
                while loop.stream:
                    mode, payload = loop.stream.popleft()
                    if mode in stream_modes:
                        if isinstance(stream_mode, list):
                            yield (mode, payload)
                        else:
                            yield payload
                # handle exit
                if loop.status == "out_of_steps":
                    raise GraphRecursionError(
                        f"Recursion limit of {config['recursion_limit']} reached "
                        "without hitting a stop condition. You can increase the "
                        "limit by setting the `recursion_limit` config key."
                    )
                # set final channel values as run output
                run_manager.on_chain_end(read_channels(loop.channels, output_keys))
        except BaseException as e:
            run_manager.on_chain_error(e)
            raise

    async def astream(
        self,
        input: Union[dict[str, Any], Any],
        config: Optional[RunnableConfig] = None,
        *,
        stream_mode: Optional[Union[StreamMode, list[StreamMode]]] = None,
        output_keys: Optional[Union[str, Sequence[str]]] = None,
        interrupt_before: Optional[Union[All, Sequence[str]]] = None,
        interrupt_after: Optional[Union[All, Sequence[str]]] = None,
        debug: Optional[bool] = None,
    ) -> AsyncIterator[Union[dict[str, Any], Any]]:
        """Stream graph steps for a single input.

        Args:
            input: The input to the graph.
            config: The configuration to use for the run.
            stream_mode: The mode to stream output, defaults to self.stream_mode.
                Options are 'values', 'updates', and 'debug'.
                values: Emit the current values of the state for each step.
                updates: Emit only the updates to the state for each step.
                    Output is a dict with the node name as key and the updated values as value.
                debug: Emit debug events for each step.
            output_keys: The keys to stream, defaults to all non-context channels.
            interrupt_before: Nodes to interrupt before, defaults to all nodes in the graph.
            interrupt_after: Nodes to interrupt after, defaults to all nodes in the graph.
            debug: Whether to print debug information during execution, defaults to False.

        Yields:
            The output of each step in the graph. The output shape depends on the stream_mode.

        Examples:
            Using different stream modes with a graph:
            ```pycon
            >>> import operator
            >>> from typing_extensions import Annotated, TypedDict
            >>> from langgraph.graph import StateGraph
            >>> from langgraph.constants import START
            ...
            >>> class State(TypedDict):
            ...     alist: Annotated[list, operator.add]
            ...     another_list: Annotated[list, operator.add]
            ...
            >>> builder = StateGraph(State)
            >>> builder.add_node("a", lambda _state: {"another_list": ["hi"]})
            >>> builder.add_node("b", lambda _state: {"alist": ["there"]})
            >>> builder.add_edge("a", "b")
            >>> builder.add_edge(START, "a")
            >>> graph = builder.compile()
            ```
            With stream_mode="values":

            ```pycon
            >>> async for event in graph.astream({"alist": ['Ex for stream_mode="values"']}, stream_mode="values"):
            ...     print(event)
            {'alist': ['Ex for stream_mode="values"'], 'another_list': []}
            {'alist': ['Ex for stream_mode="values"'], 'another_list': ['hi']}
            {'alist': ['Ex for stream_mode="values"', 'there'], 'another_list': ['hi']}
            ```
            With stream_mode="updates":

            ```pycon
            >>> async for event in graph.astream({"alist": ['Ex for stream_mode="updates"']}, stream_mode="updates"):
            ...     print(event)
            {'a': {'another_list': ['hi']}}
            {'b': {'alist': ['there']}}
            ```
            With stream_mode="debug":

            ```pycon
            >>> async for event in graph.astream({"alist": ['Ex for stream_mode="debug"']}, stream_mode="debug"):
            ...     print(event)
            {'type': 'task', 'timestamp': '2024-06-23T...+00:00', 'step': 1, 'payload': {'id': '...', 'name': 'a', 'input': {'alist': ['Ex for stream_mode="debug"'], 'another_list': []}, 'triggers': ['start:a']}}
            {'type': 'task_result', 'timestamp': '2024-06-23T...+00:00', 'step': 1, 'payload': {'id': '...', 'name': 'a', 'result': [('another_list', ['hi'])]}}
            {'type': 'task', 'timestamp': '2024-06-23T...+00:00', 'step': 2, 'payload': {'id': '...', 'name': 'b', 'input': {'alist': ['Ex for stream_mode="debug"'], 'another_list': ['hi']}, 'triggers': ['a']}}
            {'type': 'task_result', 'timestamp': '2024-06-23T...+00:00', 'step': 2, 'payload': {'id': '...', 'name': 'b', 'result': [('alist', ['there'])]}}
            ```
        """
        config = ensure_config(config)
        callback_manager = get_async_callback_manager_for_config(config)
        run_manager = await callback_manager.on_chain_start(
            dumpd(self),
            input,
            name=config.get("run_name", self.get_name()),
            run_id=config.get("run_id"),
        )
        # if running from astream_log() run each proc with streaming
        do_stream = next(
            (
                h
                for h in run_manager.handlers
                if isinstance(h, _StreamingCallbackHandler)
            ),
            None,
        )
        try:
            if config["recursion_limit"] < 1:
                raise ValueError("recursion_limit must be at least 1")
            if self.checkpointer and not config.get("configurable"):
                raise ValueError(
                    f"Checkpointer requires one or more of the following 'configurable' keys: {[s.id for s in self.checkpointer.config_specs]}"
                )
            # assign defaults
            (
                debug,
                stream_modes,
                output_keys,
                interrupt_before,
                interrupt_after,
                checkpointer,
            ) = self._defaults(
                config,
                stream_mode=stream_mode,
                output_keys=output_keys,
                interrupt_before=interrupt_before,
                interrupt_after=interrupt_after,
                debug=debug,
            )
            async with AsyncPregelLoop(
                input, config=config, checkpointer=checkpointer, graph=self
            ) as loop:
                aioloop = asyncio.get_event_loop()
                # Similarly to Bulk Synchronous Parallel / Pregel model
                # computation proceeds in steps, while there are channel updates
                # channel updates from step N are only visible in step N+1
                # channels are guaranteed to be immutable for the duration of the step,
                # with channel updates applied only at the transition between steps
                while loop.tick(
                    output_keys=output_keys,
                    interrupt_before=interrupt_before,
                    interrupt_after=interrupt_after,
                    manager=run_manager,
                ):
                    # debug flag
                    if self.debug:
                        print_step_checkpoint(
                            loop.checkpoint_metadata,
                            loop.channels,
                            self.stream_channels_list,
                        )
                    # emit output
                    while loop.stream:
                        mode, payload = loop.stream.popleft()
                        if mode in stream_modes:
                            if isinstance(stream_mode, list):
                                yield (mode, payload)
                            else:
                                yield payload
                    # debug flag
                    if debug:
                        print_step_tasks(loop.step, loop.tasks)

                    # execute tasks, and wait for one to fail or all to finish.
                    # each task is independent from all other concurrent tasks
                    # yield updates/debug output as each task finishes
                    futures = {
                        loop.submit(
                            arun_with_retry,
                            task,
                            self.retry_policy,
                            stream=do_stream,
                            __name__=task.name,
                            __cancel_on_exit__=True,
                        ): task
                        for task in loop.tasks
                        if not task.writes
                    }
                    end_time = (
                        self.step_timeout + aioloop.time()
                        if self.step_timeout
                        else None
                    )
                    if not futures:
                        done, inflight = set(), set()
                    while futures:
                        done, inflight = await asyncio.wait(
                            futures,
                            return_when=asyncio.FIRST_COMPLETED,
                            timeout=(
                                max(0, end_time - aioloop.time()) if end_time else None
                            ),
                        )
                        if not done:
                            break  # timed out
                        for fut, task in zip(done, [futures.pop(fut) for fut in done]):
                            if fut.exception() is not None:
                                # we got an exception, break out of while loop
                                # exception will be handled in panic_or_proceed
                                futures.clear()
                            else:
                                # save task writes to checkpointer
                                loop.put_writes(task.id, task.writes)
                                # yield updates output for the finished task
                                if "updates" in stream_modes:
                                    for chunk in _with_mode(
                                        "updates",
                                        isinstance(stream_mode, list),
                                        map_output_updates(output_keys, [task]),
                                    ):
                                        yield chunk
                                if "debug" in stream_modes:
                                    for chunk in _with_mode(
                                        "debug",
                                        isinstance(stream_mode, list),
                                        map_debug_task_results(
                                            loop.step,
                                            [task],
                                            self.stream_channels_list,
                                        ),
                                    ):
                                        yield chunk
                        else:
                            # remove references to loop vars
                            del fut, task

                    # panic on failure or timeout
                    _panic_or_proceed(done, inflight, loop.step, asyncio.TimeoutError)
                    # don't keep futures around in memory longer than needed
                    del done, inflight, futures
                    # debug flag
                    if debug:
                        print_step_writes(
                            loop.step,
                            [w for t in loop.tasks for w in t.writes],
                            self.stream_channels_list,
                        )
                # emit output
                while loop.stream:
                    mode, payload = loop.stream.popleft()
                    if mode in stream_modes:
                        if isinstance(stream_mode, list):
                            yield (mode, payload)
                        else:
                            yield payload
                # handle exit
                if loop.status == "out_of_steps":
                    raise GraphRecursionError(
                        f"Recursion limit of {config['recursion_limit']} reached "
                        "without hitting a stop condition. You can increase the "
                        "limit by setting the `recursion_limit` config key."
                    )

                # set final channel values as run output
                await run_manager.on_chain_end(
                    read_channels(loop.channels, output_keys)
                )
        except BaseException as e:
            # TODO use on_chain_end if exc is GraphInterrupt
            await asyncio.shield(run_manager.on_chain_error(e))
            raise

    def invoke(
        self,
        input: Union[dict[str, Any], Any],
        config: Optional[RunnableConfig] = None,
        *,
        stream_mode: StreamMode = "values",
        output_keys: Optional[Union[str, Sequence[str]]] = None,
        interrupt_before: Optional[Union[All, Sequence[str]]] = None,
        interrupt_after: Optional[Union[All, Sequence[str]]] = None,
        debug: Optional[bool] = None,
        **kwargs: Any,
    ) -> Union[dict[str, Any], Any]:
        """Run the graph with a single input and config.

        Args:
            input: The input data for the graph. It can be a dictionary or any other type.
            config: Optional. The configuration for the graph run.
            stream_mode: Optional[str]. The stream mode for the graph run. Default is "values".
            output_keys: Optional. The output keys to retrieve from the graph run.
            interrupt_before: Optional. The nodes to interrupt the graph run before.
            interrupt_after: Optional. The nodes to interrupt the graph run after.
            debug: Optional. Enable debug mode for the graph run.
            **kwargs: Additional keyword arguments to pass to the graph run.

        Returns:
            The output of the graph run. If stream_mode is "values", it returns the latest output.
            If stream_mode is not "values", it returns a list of output chunks.
        """
        output_keys = output_keys if output_keys is not None else self.output_channels
        if stream_mode == "values":
            latest: Union[dict[str, Any], Any] = None
        else:
            chunks = []
        for chunk in self.stream(
            input,
            config,
            stream_mode=stream_mode,
            output_keys=output_keys,
            interrupt_before=interrupt_before,
            interrupt_after=interrupt_after,
            debug=debug,
            **kwargs,
        ):
            if stream_mode == "values":
                latest = chunk
            else:
                chunks.append(chunk)
        if stream_mode == "values":
            return latest
        else:
            return chunks

    async def ainvoke(
        self,
        input: Union[dict[str, Any], Any],
        config: Optional[RunnableConfig] = None,
        *,
        stream_mode: StreamMode = "values",
        output_keys: Optional[Union[str, Sequence[str]]] = None,
        interrupt_before: Optional[Union[All, Sequence[str]]] = None,
        interrupt_after: Optional[Union[All, Sequence[str]]] = None,
        debug: Optional[bool] = None,
        **kwargs: Any,
    ) -> Union[dict[str, Any], Any]:
        """Asynchronously invoke the graph on a single input.

        Args:
            input: The input data for the computation. It can be a dictionary or any other type.
            config: Optional. The configuration for the computation.
            stream_mode: Optional. The stream mode for the computation. Default is "values".
            output_keys: Optional. The output keys to include in the result. Default is None.
            interrupt_before: Optional. The nodes to interrupt before. Default is None.
            interrupt_after: Optional. The nodes to interrupt after. Default is None.
            debug: Optional. Whether to enable debug mode. Default is None.
            **kwargs: Additional keyword arguments.

        Returns:
            The result of the computation. If stream_mode is "values", it returns the latest value.
            If stream_mode is "chunks", it returns a list of chunks.
        """

        output_keys = output_keys if output_keys is not None else self.output_channels
        if stream_mode == "values":
            latest: Union[dict[str, Any], Any] = None
        else:
            chunks = []
        async for chunk in self.astream(
            input,
            config,
            stream_mode=stream_mode,
            output_keys=output_keys,
            interrupt_before=interrupt_before,
            interrupt_after=interrupt_after,
            debug=debug,
            **kwargs,
        ):
            if stream_mode == "values":
                latest = chunk
            else:
                chunks.append(chunk)
        if stream_mode == "values":
            return latest
        else:
            return chunks


def _panic_or_proceed(
    done: Union[set[concurrent.futures.Future[Any]], set[asyncio.Task[Any]]],
    inflight: Union[set[concurrent.futures.Future[Any]], set[asyncio.Task[Any]]],
    step: int,
    timeout_exc_cls: Type[Exception] = TimeoutError,
) -> None:
    while done:
        # if any task failed
        if exc := done.pop().exception():
            # cancel all pending tasks
            while inflight:
                inflight.pop().cancel()
            # raise the exception
            raise exc

    if inflight:
        # if we got here means we timed out
        while inflight:
            # cancel all pending tasks
            inflight.pop().cancel()
        # raise timeout error
        raise timeout_exc_cls(f"Timed out at step {step}")


def _with_mode(mode: StreamMode, on: bool, iter: Iterator[Any]) -> Iterator[Any]:
    if on:
        for chunk in iter:
            yield (mode, chunk)
    else:
        yield from iter<|MERGE_RESOLUTION|>--- conflicted
+++ resolved
@@ -191,20 +191,9 @@
         )
 
 
-<<<<<<< HEAD
-def _get_nodes_and_channels(
-    nodes: Mapping[str, PregelNode],
-    channels: Mapping[str, BaseChannel],
-    input_channels: str | Sequence[str],
-    checkpoint_ns: str,
-) -> tuple[Mapping[str, PregelNode], Mapping[str, BaseChannel], str | Sequence[str]]:
-    if checkpoint_ns == "":
-        return nodes, channels, input_channels
-=======
 def _get_subgraph(graph: Pregel, checkpoint_ns: str) -> Pregel:
     if checkpoint_ns == "":
         return graph
->>>>>>> 7fa97898
 
     path = checkpoint_ns.split(CHECKPOINT_NAMESPACE_SEPARATOR)
     nodes = graph.nodes
@@ -219,20 +208,6 @@
         if subgraph_node_name not in nodes:
             raise ValueError(f"Couldn't find node '{subgraph_node_name}'.")
 
-<<<<<<< HEAD
-        subgraph_node = nodes[subgraph_node_name].get_node()
-
-        if not isinstance(subgraph_node, RunnableSequence):
-            break
-
-        first_step = subgraph_node.steps[0]
-        if isinstance(first_step, Pregel):
-            nodes = first_step.nodes
-            channels = first_step.channels
-            input_channels = first_step.input_channels
-
-    return nodes, channels, input_channels
-=======
         subgraph_node = nodes[subgraph_node_name]
         if isinstance(subgraph_node.bound, Pregel):
             nodes = subgraph_node.bound.nodes
@@ -244,7 +219,6 @@
         else:
             continue
     return subgraph_node.bound
->>>>>>> 7fa97898
 
 
 def _assemble_state_snapshot_hierarchy(
@@ -570,27 +544,11 @@
                 existing_checkpoint_id is None
                 or saved_checkpoint_id > existing_checkpoint_id
             ):
-<<<<<<< HEAD
-                if saved_checkpoint_ns not in checkpoint_ns_to_nodes_and_channels:
-                    checkpoint_ns_to_nodes_and_channels[
-                        saved_checkpoint_ns
-                    ] = _get_nodes_and_channels(
-                        self.nodes,
-                        self.channels,
-                        self.input_channels,
-                        saved_checkpoint_ns,
-                    )
-
-                nodes, channels, _ = checkpoint_ns_to_nodes_and_channels[
-                    saved_checkpoint_ns
-                ]
-=======
                 if saved_checkpoint_ns not in checkpoint_ns_to_graph:
                     checkpoint_ns_to_graph[saved_checkpoint_ns] = _get_subgraph(
                         self, saved_checkpoint_ns
                     )
 
->>>>>>> 7fa97898
                 state_snapshot = _prepare_state_snapshot(
                     checkpoint_tuple,
                     checkpoint_ns_to_graph[saved_checkpoint_ns],
@@ -652,27 +610,11 @@
                 existing_checkpoint_id is None
                 or saved_checkpoint_id > existing_checkpoint_id
             ):
-<<<<<<< HEAD
-                if saved_checkpoint_ns not in checkpoint_ns_to_nodes_and_channels:
-                    checkpoint_ns_to_nodes_and_channels[
-                        saved_checkpoint_ns
-                    ] = _get_nodes_and_channels(
-                        self.nodes,
-                        self.channels,
-                        self.input_channels,
-                        saved_checkpoint_ns,
-                    )
-
-                nodes, channels, _ = checkpoint_ns_to_nodes_and_channels[
-                    saved_checkpoint_ns
-                ]
-=======
                 if saved_checkpoint_ns not in checkpoint_ns_to_graph:
                     checkpoint_ns_to_graph[saved_checkpoint_ns] = _get_subgraph(
                         self, saved_checkpoint_ns
                     )
 
->>>>>>> 7fa97898
                 state_snapshot = await _prepare_state_snapshot_async(
                     checkpoint_tuple,
                     checkpoint_ns_to_graph[saved_checkpoint_ns],
@@ -727,15 +669,8 @@
                 )
                 yield state_snapshot
             else:
-<<<<<<< HEAD
-                nodes, channels, _ = _get_nodes_and_channels(
-                    self.nodes,
-                    self.channels,
-                    self.input_channels,
-=======
                 graph = _get_subgraph(
                     self,
->>>>>>> 7fa97898
                     checkpoint_tuple.config["configurable"]["checkpoint_ns"],
                 )
                 yield _prepare_state_snapshot(
@@ -778,15 +713,8 @@
                 )
                 yield state_snapshot
             else:
-<<<<<<< HEAD
-                nodes, channels, _ = _get_nodes_and_channels(
-                    self.nodes,
-                    self.channels,
-                    self.input_channels,
-=======
                 graph = _get_subgraph(
                     self,
->>>>>>> 7fa97898
                     checkpoint_tuple.config["configurable"]["checkpoint_ns"],
                 )
                 yield await _prepare_state_snapshot_async(
@@ -830,9 +758,7 @@
 
         parent_config = None
         for checkpoint_ns, as_node in checkpoint_ns_list:
-            nodes, channels, input_channels = _get_nodes_and_channels(
-                self.nodes, self.channels, self.input_channels, checkpoint_ns
-            )
+            graph = _get_subgraph(self, checkpoint_ns)
             # merge configurable fields with previous checkpoint config
             checkpoint_config = {
                 **config,
@@ -872,8 +798,8 @@
             elif as_node is None and not any(
                 v for vv in checkpoint["versions_seen"].values() for v in vv.values()
             ):
-                if isinstance(input_channels, str) and input_channels in nodes:
-                    as_node = input_channels
+                if isinstance(graph.input_channels, str) and graph.input_channels in graph.nodes:
+                    as_node = graph.input_channels
             elif as_node is None:
                 last_seen_by_node = sorted(
                     (v, n)
@@ -888,12 +814,12 @@
                         as_node = last_seen_by_node[-1][1]
             if as_node is None:
                 raise InvalidUpdateError("Ambiguous update, specify as_node")
-            if as_node not in nodes:
+            if as_node not in graph.nodes:
                 raise InvalidUpdateError(f"Node {as_node} does not exist")
             # update channels
             with ChannelsManager(channels, checkpoint, config) as channels:
                 # create task to run all writers of the chosen node
-                writers = nodes[as_node].get_writers()
+                writers = graph.nodes[as_node].get_writers()
                 if not writers:
                     raise InvalidUpdateError(f"Node {as_node} has no writers")
                 task = PregelExecutableTask(
